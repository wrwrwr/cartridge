--- conflicted
+++ resolved
@@ -40,11 +40,8 @@
         install_requires=[
             "mezzanine >= 1.4.4",
             "pisa >= 3.0.33",
-<<<<<<< HEAD
             "reportlab >= 2.1",
-=======
             "facebook-sdk >= 0.4",
->>>>>>> eb2efd8e
         ],
 
         classifiers=[
