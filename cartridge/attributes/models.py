--- conflicted
+++ resolved
@@ -148,10 +148,6 @@
         return ChoiceAttributeValue(option=option)
 
 
-<<<<<<< HEAD
-class ChoiceAttributeOption(Orderable, AdminThumbMixin):
-    attribute = models.ForeignKey(ChoiceAttribute,
-=======
 class ChoiceAttributeOptionsGroup(Orderable):
     attribute = models.ForeignKey(ChoiceAttribute, related_name='groups',
         help_text=_("What attribute is this option group of?"))
@@ -168,7 +164,6 @@
 
 class ChoiceAttributeOption(Orderable):
     attribute = models.ForeignKey(ChoiceAttribute, related_name='options',
->>>>>>> ddcd2f35
         help_text=_("What attribute is this value for?"))
     group = models.ForeignKey(ChoiceAttributeOptionsGroup,
         related_name='options', null=True, blank=True,
