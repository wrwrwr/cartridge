
from socket import gethostname

from django.utils.translation import ugettext_lazy as _

from mezzanine.conf import register_setting


####################################################################
#  This first set of settings already exists in Mezzanine but can  #
#  be overridden or appended to here with Cartridge values.        #
####################################################################

# Add shop admin modules to the admin menu.
register_setting(
    name="ADMIN_MENU_ORDER",
    description=_("Controls the ordering and grouping of the admin menu."),
    editable=False,
    default=(
        (_("Content"), ("pages.Page", "blog.BlogPost",
                        "generic.ThreadedComment", "generic.Keyword",
                        (_("Media Library"), "fb_browse"),)),
        (_("Shop"), ("shop.Product", "shop.ProductOption", "shop.DiscountCode",
            "shop.Sale", "shop.Order")),
        (_("Site"), ("sites.Site", "redirects.Redirect", "conf.Setting")),
        (_("Users"), ("auth.User", "auth.Group",)),
    ),
)

# Add the product model to the list of search choices.
register_setting(
    name="SEARCH_MODEL_CHOICES",
    description=_("Sequence of models that will be provided by default as "
        "choices in the search form. Each model should be in the format "
        "``app_label.model_name``. Only models that subclass "
        "``mezzanine.core.models.Displayable`` should be used."),
    editable=False,
    default=("shop.Product",),
    append=True,
)

# Add the checkout URLs prefix to those forced to run over SSL.
# Only relevant if SSL_ENABLED (defined in Mezzanine) is True.
register_setting(
    name="SSL_FORCE_URL_PREFIXES",
    description="Sequence of URL prefixes that will be forced to run over "
                "SSL when ``SSL_ENABLED`` is ``True``. i.e. "
                "('/admin', '/example') would force all URLs beginning with "
                "/admin or /example to run over SSL.",
    editable=False,
    default=("/shop/checkout",),
    append=True,
)

# Append the Cartridge settings used in templates to the list of settings
# accessible in templates.
register_setting(
    name="TEMPLATE_ACCESSIBLE_SETTINGS",
    description=_("Sequence of setting names available within templates."),
    editable=False,
    default=("SHOP_CARD_TYPES", "SHOP_CATEGORY_USE_FEATURED_IMAGE",
             "SHOP_CHECKOUT_STEPS_SPLIT", "SHOP_PAYMENT_STEP_ENABLED",
             "SHOP_PRODUCT_SORT_OPTIONS", "SHOP_USE_RATINGS",
             "SHOP_USE_WISHLIST"),
    append=True,
)


###########################################
#  Remaining settings are all defined by  #
#  Cartridge, prefixed with "SHOP_".      #
###########################################

register_setting(
    name="SHOP_CARD_TYPES",
    description="Sequence of available credit card types for payment.",
    editable=False,
    default=("Mastercard", "Visa", "Diners", "Amex"),
)

register_setting(
    name="SHOP_CART_EXPIRY_MINUTES",
    description="Number of minutes of inactivity until carts are abandoned.",
    editable=False,
    default=30,
)

register_setting(
    name="SHOP_CATEGORY_USE_FEATURED_IMAGE",
    description=_("Enable featured images in shop categories"),
    editable=False,
    default=False,
)

register_setting(
    name="SHOP_CHECKOUT_ACCOUNT_REQUIRED",
    label=_("Checkout account required"),
    description=_("If True, users must create a login for the checkout "
        "process."),
    editable=True,
    default=False,
)

register_setting(
    name="SHOP_CHECKOUT_FORM_CLASS",
    description="Dotted path to the Form class to be used at checkout.",
    editable=False,
    default="cartridge.shop.forms.OrderForm",
)

register_setting(
    name="SHOP_CHECKOUT_STEPS_SPLIT",
    description="If True, the checkout process is split into separate "
        "billing/shipping and payment steps.",
    editable=False,
    default=True,
)

register_setting(
    name="SHOP_CHECKOUT_STEPS_CONFIRMATION",
    description="If True, the checkout process has a final confirmation "
        "step before completion.",
    editable=False,
    default=True,
)

register_setting(
    name="SHOP_PAYMENT_STEP_ENABLED",
    label=_("Payment Enabled"),
    description=_("If False, there is no payment step on the checkout "
        "process."),
    editable=True,
    default=True,
)

register_setting(
    name="SHOP_CURRENCY_LOCALE",
    label=_("Currency Locale"),
    description="Controls the formatting of monetary values according to "
        "the locale module in the python standard library. If an empty "
        "string is used, will fall back to the system's locale.",
    editable=False,
    default="",
)

register_setting(
    name="SHOP_DEFAULT_SHIPPING_VALUE",
    label=_("Default Shipping Cost"),
    description=_("Default cost of shipping when no custom shipping is "
        "implemented."),
    editable=True,
    default=10.0,
)

register_setting(
    name="SHOP_DISCOUNT_FIELD_IN_CART",
    label=_("Discount in Cart"),
    description=_("Discount codes can be entered on the cart page."),
    editable=True,
    default=True,
)

register_setting(
    name="SHOP_DISCOUNT_FIELD_IN_CHECKOUT",
    label=_("Discount in Checkout"),
    description=_("Discount codes can be entered on the first checkout step."),
    editable=True,
    default=True,
)

register_setting(
    name="SHOP_HANDLER_BILLING_SHIPPING",
    label=_("Billing & Shipping Handler"),
    description="Dotted package path and class name of the function "
        "called upon submission of the billing/shipping checkout step. This "
        "is where shipping calculations can be performed and set using the "
        "function ``cartridge.shop.utils.set_shipping``.",
    editable=False,
    default="cartridge.shop.checkout.default_billship_handler",
)

register_setting(
    name="SHOP_HANDLER_TAX",
    label=_("Tax Handler"),
    description="Dotted package path and class name of the function "
        "called upon submission of the billing/shipping checkout step. This "
        "is where tax calculations can be performed and set using the "
        "function ``cartridge.shop.utils.set_tax``.",
    editable=False,
    default="cartridge.shop.checkout.default_tax_handler",
)

register_setting(
    name="SHOP_HANDLER_ORDER",
    label=_("Order Handler"),
    description="Dotted package path and class name of the function that "
        "is called once an order is successful and all of the order "
        "object's data has been created. This is where any custom order "
        "processing should be implemented.",
    editable=False,
    default="cartridge.shop.checkout.default_order_handler",
)

register_setting(
    name="SHOP_HANDLER_PAYMENT",
    label=_("Payment Handler"),
    description="Dotted package path and class name of the function that "
        "is called upon submission of the payment checkout step. This is "
        "where integration with a payment gateway should be implemented.",
    editable=False,
    default="cartridge.shop.checkout.default_payment_handler",
)

register_setting(
    name="SHOP_OPTION_TYPE_CHOICES",
    description="Sequence of value/name pairs for types of product options "
        "(e.g. Size, Colour).",
    editable=False,
    default=(
        (1, _("Size")),
        (2, _("Colour")),
    ),
)

register_setting(
    name="SHOP_ORDER_EMAIL_SUBJECT",
    label=_("Order Email Subject"),
    description=_("Subject to be used when sending the order receipt email."),
    editable=True,
    default="",
)

register_setting(
    name="SHOP_ORDER_FROM_EMAIL",
    label=_("From Email"),
    description=_("Email address from which order receipts should be "
        "emailed."),
    editable=True,
    default="do_not_reply@%s" % gethostname(),
)

register_setting(
<<<<<<< HEAD
    name="SHOP_ORDER_NOTIFICATION_EMAILS",
    label=_("Order notification email addresses"),
    description=_("A comma separated list of email addresses that "
                  "will receive an email notification each time a "
                  "new order is placed."),
    editable=True,
    default="",
=======
    name="SHOP_ORDER_EMAIL_ATTACH_INVOICE",
    label=_("Attach invoice documents to order receipts"),
    description=_("Should an invoice document, in the form of a .pdf file, "
                  "be attached to order receipt emails?"),
    editable=True,
    default=True,
>>>>>>> 514b7729
)

register_setting(
    name="SHOP_ORDER_STATUS_CHOICES",
    description="Sequence of value/name pairs for order statuses.",
    editable=False,
    default=(
        ("unprocessed", _("Unprocessed")),
        ("processed", _("Processed")),
    ),
)

register_setting(
    name="SHOP_ORDER_TOTALS",
    label=_("Order Totals"),
    description="Sequence of totals, each consisting of three elements: "
        "total field name (a property of the ``Order`` model), total type "
        "field (possibly ``None``), and a string to use as the total title "
        "when type is not available.",
    editable=False,
    default=(
        ("shipping_total", "shipping_type", _("Shipping")),
        ("discount_total", "discount_code", _("Discount")),
        ("tax_total", "tax_type", _("Tax")),
    ),
)

register_setting(
    name="SHOP_PER_PAGE_CATEGORY",
    label=_("Products Per Category Page"),
    description=_("Number of products to display per category page."),
    editable=True,
    default=12,
)

register_setting(
    name="SHOP_PRODUCT_SORT_OPTIONS",
    description="Sequence of description/field+direction pairs defining "
        "the options available for sorting a list of products.",
    editable=False,
    default=(
        (_("Default"), "_order -date_added"),
        (_("Recently added"), "-date_added"),
        (_("Highest rated"), "-rating_average"),
        (_("Least expensive"), "unit_price"),
        (_("Most expensive"), "-unit_price"),
    ),
)

register_setting(
    name="SHOP_USE_VARIATIONS",
    label=_("Use product variations"),
    description="Use product variations.",
    editable=False,
    default=True,
)

register_setting(
    name="SHOP_USE_RATINGS",
    label=_("Use product ratings"),
    description="Show the product rating form, and allow browsing by rating.",
    editable=False,
    default=True,
)

register_setting(
    name="SHOP_USE_WISHLIST",
    label=_("Use product wishlist"),
    description="Show the links to the wishlist, and allow adding "
        "products to it.",
    editable=False,
    default=True,
)<|MERGE_RESOLUTION|>--- conflicted
+++ resolved
@@ -240,7 +240,6 @@
 )
 
 register_setting(
-<<<<<<< HEAD
     name="SHOP_ORDER_NOTIFICATION_EMAILS",
     label=_("Order notification email addresses"),
     description=_("A comma separated list of email addresses that "
@@ -248,14 +247,15 @@
                   "new order is placed."),
     editable=True,
     default="",
-=======
+)
+
+register_setting(
     name="SHOP_ORDER_EMAIL_ATTACH_INVOICE",
     label=_("Attach invoice documents to order receipts"),
     description=_("Should an invoice document, in the form of a .pdf file, "
                   "be attached to order receipt emails?"),
     editable=True,
     default=True,
->>>>>>> 514b7729
 )
 
 register_setting(
