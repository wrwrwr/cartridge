
from django.conf.urls.defaults import patterns, url
from django.utils.translation import ugettext_lazy as _


urlpatterns = patterns("cartridge.shop.views",
    url(_("^product/(?P<slug>.*)/$"), "product", name="shop_product"),
    url(_("^wishlist/$"), "wishlist", name="shop_wishlist"),
    url(_("^cart/$"), "cart", name="shop_cart"),
<<<<<<< HEAD
    url(_("^checkout/$"), "checkout_steps"), name="shop_checkout"),
=======
    url(_("^checkout/$"), "checkout_steps", name="shop_checkout"),
>>>>>>> 90a2ba9e
    url(_("^checkout/complete/$"), "complete", name="shop_complete"),
    url(_("^invoice/(?P<order_id>\d+)/$"), "invoice", name="shop_invoice"),
)<|MERGE_RESOLUTION|>--- conflicted
+++ resolved
@@ -7,11 +7,7 @@
     url(_("^product/(?P<slug>.*)/$"), "product", name="shop_product"),
     url(_("^wishlist/$"), "wishlist", name="shop_wishlist"),
     url(_("^cart/$"), "cart", name="shop_cart"),
-<<<<<<< HEAD
-    url(_("^checkout/$"), "checkout_steps"), name="shop_checkout"),
-=======
     url(_("^checkout/$"), "checkout_steps", name="shop_checkout"),
->>>>>>> 90a2ba9e
     url(_("^checkout/complete/$"), "complete", name="shop_complete"),
     url(_("^invoice/(?P<order_id>\d+)/$"), "invoice", name="shop_invoice"),
 )