--- conflicted
+++ resolved
@@ -281,19 +281,11 @@
     )
 
 
-<<<<<<< HEAD
-class SaleAdmin(TranslationAdmin):
-    list_display = ("title", "active", "discount_deduct", "discount_percent",
-        "discount_exact", "valid_from", "valid_to")
-    list_editable = ("active", "discount_deduct", "discount_percent",
-        "discount_exact", "valid_from", "valid_to")
-=======
 class DiscountAdmin(TranslationAdmin):
     list_display = ("title", "active", "valid_from", "valid_to",
                     "discount_deduct", "discount_percent", "discount_exact")
     list_editable = ("active", "valid_from", "valid_to",
                      "discount_deduct", "discount_percent", "discount_exact")
->>>>>>> 92444fc7
     filter_horizontal = ("categories", "products")
     formfield_overrides = {MoneyField: {"widget": MoneyWidget}}
     form = DiscountAdminForm
@@ -307,30 +299,8 @@
     )
 
 
-<<<<<<< HEAD
-class DiscountCodeAdmin(TranslationAdmin):
-    list_display = ("title", "active", "code", "discount_deduct",
-        "discount_percent", "min_purchase", "free_shipping", "valid_from",
-        "valid_to")
-    list_editable = ("active", "code", "discount_deduct", "discount_percent",
-        "min_purchase", "free_shipping", "valid_from", "valid_to")
-    filter_horizontal = ("categories", "products")
-    formfield_overrides = {MoneyField: {"widget": MoneyWidget}}
-    form = DiscountAdminForm
-    fieldsets = (
-        (None, {"fields": ("title", "active", "code")}),
-        (_("Apply to product and/or products in categories"),
-            {"fields": ("products", "categories")}),
-        (_("Reduce unit price by"),
-            {"fields": (("discount_deduct", "discount_percent"),)}),
-        (None, {"fields": (("min_purchase", "free_shipping"),)}),
-        (_("Valid for"),
-            {"fields": (("valid_from", "valid_to", "uses_remaining"),)}),
-    )
-=======
 class SaleAdmin(DiscountAdmin):
     pass
->>>>>>> 92444fc7
 
 
 discount_code_list = list(DiscountAdmin.list_display)
