"""
Admin classes for all the shop models.

Many attributes in here are controlled by the ``SHOP_USE_VARIATIONS``
setting which defaults to True. In this case, variations are managed in
the product change view, and are created given the ``ProductOption``
values selected.

A handful of fields (mostly those defined on the abstract ``Priced``
model) are duplicated across both the ``Product`` and
``ProductVariation`` models, with the latter being the definitive
source, and the former supporting denormalised data that can be
referenced when iterating through products, without having to
query the underlying variations.

When ``SHOP_USE_VARIATIONS`` is set to False, a single variation is
still stored against each product, to keep consistent with the overall
model design. Since from a user perspective there are no variations,
the inlines for variations provide a single inline for managing the
one variation per product, so in the product change view, a single set
of price fields are available via the one variation inline.

Also when ``SHOP_USE_VARIATIONS`` is set to False, the denormalised
price fields on the product model are presented as editable fields in
the product change list - if these form fields are used, the values
are then pushed back onto the one variation for the product.
"""

from copy import deepcopy

from django.contrib import admin
from django.db.models import ImageField
from django.utils.translation import ugettext_lazy as _

from mezzanine.conf import settings
from mezzanine.core.admin import (
    TranslationAdmin, TranslationInlineModelAdmin,
    DisplayableAdmin, TabularDynamicInlineAdmin)
from mezzanine.pages.admin import PageAdmin

from cartridge.attributes.admin import ProductAttributeAdmin
from cartridge.shop.fields import MoneyField
from cartridge.shop.forms import ProductAdminForm, ProductVariationAdminForm
from cartridge.shop.forms import ProductVariationAdminFormset
from cartridge.shop.forms import DiscountAdminForm, ImageWidget, MoneyWidget
from cartridge.shop.models import (
    Category, Product, ProductImage, ProductVariation, ProductOption,
<<<<<<< HEAD
    Order, OrderItem, Sale, DiscountCode, LoyaltyDiscount)
=======
    Order, OrderItem, Sale, DiscountCode, LoyaltyDiscount, FacebookDiscount)
>>>>>>> eb2efd8e
from cartridge.shop.utils import order_totals_fields


# Lists of field names.
option_fields = [f.name for f in ProductVariation.option_fields()]
_flds = lambda s: [f.name for f in Order._meta.fields if f.name.startswith(s)]
billing_fields = _flds("billing_detail")
shipping_fields = _flds("shipping_detail")


################
#  CATEGORIES  #
################

# Categories fieldsets are extended from Page fieldsets, since
# categories are a Mezzanine Page type.
category_fieldsets = deepcopy(PageAdmin.fieldsets)
category_fieldsets[0][1]["fields"][3:3] = ["content", "products"]
category_fieldsets += ((_("Product filters"), {
    "fields": ("sale", ("price_min", "price_max"), "combined"),
    "classes": ("collapse-closed",)},),)
if settings.SHOP_CATEGORY_USE_FEATURED_IMAGE:
    category_fieldsets[0][1]["fields"].insert(3, "featured_image")

# Options are only used when variations are in use, so only provide
# them as filters for dynamic categories when this is the case.
if settings.SHOP_USE_VARIATIONS:
    category_fieldsets[-1][1]["fields"] = (("options",) +
                                        category_fieldsets[-1][1]["fields"])


class CategoryAdmin(PageAdmin):
    fieldsets = category_fieldsets
    formfield_overrides = {ImageField: {"widget": ImageWidget}}
    filter_horizontal = ("options", "products",)

################
#  VARIATIONS  #
################

# If variations aren't used, the variation inline should always
# provide a single inline for managing the single variation per
# product.
variation_fields = ["sku", "num_in_stock", "unit_price",
                    "sale_price", "sale_from", "sale_to", "image"]
if settings.SHOP_USE_VARIATIONS:
    variation_fields.insert(1, "default")
    variations_max_num = None
    variations_extra = 0
else:
    variations_max_num = 1
    variations_extra = 1


class ProductVariationAdmin(admin.TabularInline):
    verbose_name_plural = _("Current variations")
    model = ProductVariation
    fields = variation_fields
    max_num = variations_max_num
    extra = variations_extra
    formfield_overrides = {MoneyField: {"widget": MoneyWidget}}
    form = ProductVariationAdminForm
    formset = ProductVariationAdminFormset


class ProductImageAdmin(TabularDynamicInlineAdmin,
                        TranslationInlineModelAdmin):
    model = ProductImage
    formfield_overrides = {ImageField: {"widget": ImageWidget}}

##############
#  PRODUCTS  #
##############

product_fieldsets = deepcopy(DisplayableAdmin.fieldsets)
product_fieldsets[0][1]["fields"][1] = ("status", "available")
product_fieldsets[0][1]["fields"].extend(["content", "categories"])
product_fieldsets = list(product_fieldsets)
product_fieldsets.append((_("Other products"), {
    "classes": ("collapse-closed",),
    "fields": ("related_products", "upsell_products")}))

product_list_display = ["admin_thumb", "title", "status", "available", "_order",
                        "admin_link"]
product_list_editable = ["status", "available", "_order"]

# If variations are used, set up the product option fields for managing
# variations. If not, expose the denormalised price fields for a product
# in the change list view.
if settings.SHOP_USE_VARIATIONS:
    product_fieldsets.insert(1, (_("Create new variations"),
        {"classes": ("create-variations",), "fields": option_fields}))
else:
    extra_list_fields = ["sku", "unit_price", "sale_price", "num_in_stock"]
    product_list_display[4:4] = extra_list_fields
    product_list_editable.extend(extra_list_fields)


class ProductAdmin(DisplayableAdmin):

    class Media:
        js = ("cartridge/js/admin/product_variations.js",)
        css = {"all": ("cartridge/css/admin/product.css",)}

    list_display = product_list_display
    list_display_links = ("admin_thumb", "title")
    list_editable = product_list_editable
    list_filter = ("status", "available", "categories")
    filter_horizontal = ("categories", "related_products", "upsell_products")
    search_fields = ("title", "content", "categories__title",
                     "variations__sku")
    inlines = (ProductImageAdmin, ProductAttributeAdmin, ProductVariationAdmin)
    form = ProductAdminForm
    fieldsets = product_fieldsets

    def save_model(self, request, obj, form, change):
        """
        Store the product object for creating variations in save_formset.
        """
        super(ProductAdmin, self).save_model(request, obj, form, change)
        self._product = obj

    def save_formset(self, request, form, formset, change):
        """

        Here be dragons. We want to perform these steps sequentially:

        - Save variations formset
        - Run the required variation manager methods:
          (create_from_options, manage_empty, etc)
        - Save the images formset

        The variations formset needs to be saved first for the manager
        methods to have access to the correct variations. The images
        formset needs to be run last, because if images are deleted
        that are selected for variations, the variations formset will
        raise errors when saving due to invalid image selections. This
        gets addressed in the set_default_images method.

        An additional problem is the actual ordering of the inlines,
        which are in the reverse order for achieving the above. To
        address this, we store the images formset as an attribute, and
        then call save on it after the other required steps have
        occurred.

        """

        # Store the images formset for later saving, otherwise save the
        # formset.
        if formset.model == ProductImage:
            self._images_formset = formset
        else:
            super(ProductAdmin, self).save_formset(request, form, formset,
                                                   change)

        # Run each of the variation manager methods if we're saving
        # the variations formset.
        if formset.model == ProductVariation:

            # Build up selected options for new variations.
            options = dict([(f, request.POST.getlist(f)) for f in option_fields
                             if request.POST.getlist(f)])
            # Create a list of image IDs that have been marked to delete.
            deleted_images = [request.POST.get(f.replace("-DELETE", "-id"))
                              for f in request.POST if f.startswith("images-")
                              and f.endswith("-DELETE")]

            # Create new variations for selected options.
            self._product.variations.create_from_options(options)
            # Create a default variation if there are none.
            self._product.variations.manage_empty()

            # Remove any images deleted just now from variations they're
            # assigned to, and set an image for any variations without one.
            self._product.variations.set_default_images(deleted_images)

            # Save the images formset stored previously.
            super(ProductAdmin, self).save_formset(request, form,
                                                 self._images_formset, change)

            # Run again to allow for no images existing previously, with
            # new images added which can be used as defaults for variations.
            self._product.variations.set_default_images(deleted_images)

            # Copy duplicate fields (``Priced`` fields) from the default
            # variation to the product.
            self._product.copy_default_variation()


class ProductOptionAdmin(TranslationAdmin):
    ordering = ("type", "name")
    list_display = ("type", "name")
    list_display_links = ("type",)
    list_editable = ("name",)
    list_filter = ("type",)
    search_fields = ("type", "name")
    radio_fields = {"type": admin.HORIZONTAL}


class OrderItemInline(admin.TabularInline):
    verbose_name_plural = _("Items")
    model = OrderItem
    extra = 0
    formfield_overrides = {MoneyField: {"widget": MoneyWidget}}


class OrderAdmin(admin.ModelAdmin):
    ordering = ("status", "-id")
    list_display = ("id", "billing_name", "total", "time", "status",
                    "transaction_id", "invoice")
    list_editable = ("status",)
    list_filter = ("status", "time")
    list_display_links = ("id", "billing_name",)
    search_fields = (["id", "status", "transaction_id"] +
                     billing_fields + shipping_fields)
    date_hierarchy = "time"
    radio_fields = {"status": admin.HORIZONTAL}
#   TODO: Proper attributes editing would require inlines within inlines.
#   There's an accepted Django ticket concerning this:
#       https://code.djangoproject.com/ticket/9025.
#   Considering that the inlined form misses what may be the most common use
#   case -- adding more products, replacing it with plain list won't hurt much.
#   inlines = (OrderItemInline,)
    formfield_overrides = {MoneyField: {"widget": MoneyWidget}}
    fieldsets = (
        (_("Billing details"), {"fields": (tuple(billing_fields),)}),
        (_("Shipping details"), {"fields": (tuple(shipping_fields),)}),
        (_("Order totals"), {"fields": ["item_total"] +
                                       order_totals_fields(flat=False) +
                                       ["total"]}),
        (None, {"fields": ("additional_instructions", "transaction_id",
                           "status")}),
    )


class SaleAdmin(TranslationAdmin):
    list_display = ("title", "active", "discount_deduct", "discount_percent",
        "discount_exact", "valid_from", "valid_to")
    list_editable = ("active", "discount_deduct", "discount_percent",
        "discount_exact", "valid_from", "valid_to")
    filter_horizontal = ("categories", "products")
    formfield_overrides = {MoneyField: {"widget": MoneyWidget}}
    form = DiscountAdminForm
    fieldsets = (
        (None, {"fields": ("title", "active")}),
        (_("Apply to product and/or products in categories"),
            {"fields": ("products", "categories")}),
        (_("Reduce unit price by"),
            {"fields": (("discount_deduct", "discount_percent",
            "discount_exact"),)}),
        (_("Sale period"), {"fields": (("valid_from", "valid_to"),)}),
    )


class DiscountCodeAdmin(TranslationAdmin):
    list_display = ("title", "active", "code", "discount_deduct",
        "discount_percent", "min_purchase", "free_shipping", "valid_from",
        "valid_to")
    list_editable = ("active", "code", "discount_deduct", "discount_percent",
        "min_purchase", "free_shipping", "valid_from", "valid_to")
    filter_horizontal = ("categories", "products")
    formfield_overrides = {MoneyField: {"widget": MoneyWidget}}
    form = DiscountAdminForm
    fieldsets = (
        (None, {"fields": ("title", "active", "code")}),
        (_("Apply to product and/or products in categories"),
            {"fields": ("products", "categories")}),
        (_("Reduce unit price by"),
            {"fields": (("discount_deduct", "discount_percent"),)}),
        (None, {"fields": (("min_purchase", "free_shipping"),)}),
        (_("Valid for"),
            {"fields": (("valid_from", "valid_to", "uses_remaining"),)}),
    )


class LoyaltyDiscountAdmin(TranslationAdmin):
    list_display = ("title", "active", "valid_from", "valid_to",
        "min_purchase", "min_purchases",
        "discount_deduct", "discount_percent", "free_shipping",)
    list_editable = ("active", "valid_from", "valid_to",
        "min_purchase", "min_purchases",
        "discount_deduct", "discount_percent", "free_shipping",)
    filter_horizontal = ("categories", "products")
    formfield_overrides = {MoneyField: {"widget": MoneyWidget}}
    form = DiscountAdminForm
    fieldsets = (
        (None,
            {"fields": ("title", "active", "valid_from", "valid_to")}),
        (_("Check cart and previous orders"),
            {"fields": ("min_purchase", "min_purchases")}),
        (_("Apply to product and/or products in categories"),
            {"fields": ("products", "categories")}),
        (_("Reduce unit price by"),
            {"fields": (("discount_deduct", "discount_percent"),)}),
        (None, {"fields": ("free_shipping",)}),
    )


class FacebookDiscountAdmin(TranslationAdmin):
    list_display = ("title", "active", "valid_from", "valid_to",
        "connection", "target_id",
        "discount_deduct", "discount_percent", "free_shipping",)
    list_editable = ("active", "valid_from", "valid_to",
        "connection", "target_id",
        "discount_deduct", "discount_percent", "free_shipping",)
    filter_horizontal = ("categories", "products")
    formfield_overrides = {MoneyField: {"widget": MoneyWidget}}
    form = DiscountAdminForm
    fieldsets = (
        (None,
            {"fields": ("title", "active", "valid_from", "valid_to")}),
        (_("Check if the user has connection"),
            {"fields": ("connection", "target_id")}),
        (_("Apply to product and/or products in categories"),
            {"fields": ("products", "categories")}),
        (_("Reduce unit price by"),
            {"fields": (("discount_deduct", "discount_percent"),)}),
        (None, {"fields": ("free_shipping",)}),
    )


admin.site.register(Category, CategoryAdmin)
admin.site.register(Product, ProductAdmin)
if settings.SHOP_USE_VARIATIONS:
    admin.site.register(ProductOption, ProductOptionAdmin)
admin.site.register(Order, OrderAdmin)
admin.site.register(Sale, SaleAdmin)
admin.site.register(DiscountCode, DiscountCodeAdmin)
admin.site.register(LoyaltyDiscount, LoyaltyDiscountAdmin)
admin.site.register(FacebookDiscount, FacebookDiscountAdmin)<|MERGE_RESOLUTION|>--- conflicted
+++ resolved
@@ -45,11 +45,7 @@
 from cartridge.shop.forms import DiscountAdminForm, ImageWidget, MoneyWidget
 from cartridge.shop.models import (
     Category, Product, ProductImage, ProductVariation, ProductOption,
-<<<<<<< HEAD
-    Order, OrderItem, Sale, DiscountCode, LoyaltyDiscount)
-=======
     Order, OrderItem, Sale, DiscountCode, LoyaltyDiscount, FacebookDiscount)
->>>>>>> eb2efd8e
 from cartridge.shop.utils import order_totals_fields
 
 
