
from collections import defaultdict
from datetime import datetime, timedelta

from django.db.models import Manager, Q, Sum
from django.utils.datastructures import SortedDict
from django.utils.timezone import now

from mezzanine.conf import settings


class CartManager(Manager):

    def from_request(self, request):
        """
        Return a cart by ID stored in the session, creating it if not
        found as well as removing old carts prior to creating a new
        cart.
        """
        n = now()
        expiry_minutes = timedelta(minutes=settings.SHOP_CART_EXPIRY_MINUTES)
        expiry_time = n - expiry_minutes
        cart_id = request.session.get("cart", None)
        cart = None
        if cart_id:
            try:
                cart = self.get(last_updated__gte=expiry_time, id=cart_id)
            except self.model.DoesNotExist:
                request.session["cart"] = None
            else:
                # Update timestamp and clear out old carts.
                cart.last_updated = n
                cart.save()
                self.filter(last_updated__lt=expiry_time).delete()
        if not cart:
            # Forget what checkout step we were up to.
            try:
                del request.session["order"]["step"]
                request.session.modified = True
            except KeyError:
                pass
            from cartridge.shop.utils import EmptyCart
            cart = EmptyCart(request)
        return cart


class OrderManager(Manager):

    def from_request(self, request):
        """
        Returns the last order made by session key. Used for
        Google Anayltics order tracking in the order complete view,
        and in tests.
        """
        orders = self.filter(key=request.session.session_key).order_by("-id")
        if orders:
            return orders[0]
        raise self.model.DoesNotExist


class ProductOptionManager(Manager):

    def as_fields(self):
        """
        Return a dict of product options as their field names and
        choices.
        """
        options = defaultdict(list)
        for option in self.all():
            options["option%s" % option.type].append(option.name)
        return options


class ProductVariationManager(Manager):

    use_for_related_fields = True

    def _empty_options_lookup(self, exclude=None):
        """
        Create a lookup dict of field__isnull for options fields.
        """
        if not exclude:
            exclude = {}
        return dict([("%s__isnull" % f.name, True)
            for f in self.model.option_fields() if f.name not in exclude])

    def create_from_options(self, options):
        """
        Create all unique variations from the selected options.
        """
        if options:
            options = SortedDict(options)
            # Build all combinations of options.
            variations = [[]]
            for values_list in options.values():
                variations = [x + [y] for x in variations for y in values_list]
            for variation in variations:
                # Lookup unspecified options as null to ensure a
                # unique filter.
                variation = dict(zip(options.keys(), variation))
                lookup = dict(variation)
                lookup.update(self._empty_options_lookup(exclude=variation))
                try:
                    self.get(**lookup)
                except self.model.DoesNotExist:
                    self.create(**variation)

    def manage_empty(self):
        """
        Create an empty variation (no options) if none exist,
        otherwise if multiple variations exist ensure there is no
        redundant empty variation. Also ensure there is at least one
        default variation.
        """
        total_variations = self.count()
        if total_variations == 0:
            self.create()
        elif total_variations > 1:
            self.filter(**self._empty_options_lookup()).delete()
        try:
            self.get(default=True)
        except self.model.DoesNotExist:
            first_variation = self.all()[0]
            first_variation.default = True
            first_variation.save()

    def set_default_images(self, deleted_image_ids):
        """
        Assign the first image for the product to each variation that
        doesn't have an image. Also remove any images that have been
        deleted via the admin to avoid invalid image selections.
        """
        variations = self.all()
        if not variations:
            return
        image = variations[0].product.images.exclude(id__in=deleted_image_ids)
        if image:
            image = image[0]
        for variation in variations:
            save = False
            if unicode(variation.image_id) in deleted_image_ids:
                variation.image = None
                save = True
            if image and not variation.image:
                variation.image = image
                save = True
            if save:
                variation.save()


class ProductActionManager(Manager):

    use_for_related_fields = True

    def _action_for_field(self, field):
        """
        Increases the given field by datetime.today().toordinal()
        which provides a time scaling value we can order by to
        determine popularity over time.
        """
        timestamp = datetime.today().toordinal()
        action, created = self.get_or_create(timestamp=timestamp)
        setattr(action, field, getattr(action, field) + 1)
        action.save()

    def added_to_cart(self):
        """
        Increase total_cart when product is added to cart.
        """
        self._action_for_field("total_cart")

    def purchased(self):
        """
        Increase total_purchased when product is purchased.
        """
        self._action_for_field("total_purchase")


class DiscountManager(Manager):

    def active(self, *args, **kwargs):
        """
        Items flagged as active and in valid date range if date(s) are
        specified.
        """
        n = now()
        valid_from = Q(valid_from__isnull=True) | Q(valid_from__lte=n)
        valid_to = Q(valid_to__isnull=True) | Q(valid_to__gte=n)
        valid = self.filter(valid_from, valid_to, active=True)
        return valid


class DiscountCodeManager(DiscountManager):

    def get_valid(self, code, cart):
        """
        Items flagged as active and within date range as well checking
        that the given cart contains items that the code is valid for.
        """
        total_price_valid = (Q(min_purchase__isnull=True) |
                             Q(min_purchase__lte=cart.total_price()))
<<<<<<< HEAD
        discount = self.active().valid.exclude(
=======
        discount = self.active().exclude(
>>>>>>> 0cb1f102
            uses_remaining__isnull=False, uses_remaining=0).get(
            total_price_valid, code=code)
        products = discount.all_products()
        if products.count() > 0:
            if products.filter(variations__sku__in=cart.skus()).count() == 0:
                raise self.model.DoesNotExist
        return discount


class LoyaltyDiscountManager(DiscountManager):

    def get_highest(self, user, cart):
        """
        Finds active discounts for which cart and orders subtotal limits are
        fullfilled and returns the one that gives the best cost reduction.
        """
        from cartridge.shop.models import Order
        orders = Order.objects.filter(user_id=user.id, status__gt=1)
        orders_total = orders.aggregate(Sum("item_total"))['item_total__sum']
        if orders_total is None:
            orders_total = 0
        cart_total = cart.total_price()
        valid = ((Q(min_purchase__isnull=True) |
                  Q(min_purchase__lte=cart_total)) &
                 (Q(min_purchases__isnull=True) |
                  Q(min_purchases__lte=orders_total)))
        best_discount, best_total = None, 0
        for discount in self.active().filter(valid):
            products = discount.all_products()
            if (products.count() > 0 and products.filter(
                    variations__sku__in=cart.skus()).count() == 0):
                continue
            total = discount.get_total(user, cart)
            if total > best_total:
                best_discount, best_total = discount, total
        return best_discount

    def get_best_percent(self, user):
        """
        Finds the best discount for which the ``user`` has big enough
        orders total.
        """
        from cartridge.shop.models import Order
        orders = Order.objects.filter(user_id=user.id, status__gt=1)
        orders_total = orders.aggregate(Sum("item_total"))['item_total__sum']
        if orders_total is None:
            orders_total = 0
        valid = (Q(min_purchase__isnull=True) &
                 Q(min_purchases__lte=orders_total))
        discounts = self.active().filter(valid).order_by('-discount_percent')
        if discounts:
            return discounts[0]
        else:
            return None<|MERGE_RESOLUTION|>--- conflicted
+++ resolved
@@ -199,11 +199,7 @@
         """
         total_price_valid = (Q(min_purchase__isnull=True) |
                              Q(min_purchase__lte=cart.total_price()))
-<<<<<<< HEAD
-        discount = self.active().valid.exclude(
-=======
         discount = self.active().exclude(
->>>>>>> 0cb1f102
             uses_remaining__isnull=False, uses_remaining=0).get(
             total_price_valid, code=code)
         products = discount.all_products()
