--- conflicted
+++ resolved
@@ -45,15 +45,13 @@
 .wishlist .btn {margin-left:5px;}
 .wishlist .btn-primary {margin-left:20px;}
 
-<<<<<<< HEAD
 /* Attributes */
 .attribute-values {list-style:none; margin-left:0px; padding-left:10px; font-size:0.9em; color:#666;}
-=======
+
 /* Order totals */
 .order-totals > div {clear:both; float:right;}
 .order-totals label {float:left; text-align:right;}
 .order-totals span {display:block; float:left; width:80px;}
->>>>>>> 9716bb0a
 
 /* Cart panel in checkout */
 #checkout .checkout-panel {float:right; margin:0px 30px 0 0;}
