# SOME DESCRIPTIVE TITLE.
# Copyright (C) YEAR THE PACKAGE'S COPYRIGHT HOLDER
# This file is distributed under the same license as the PACKAGE package.
#
# Translators:
#   <mathias.ettinger@gmail.com>, 2012.
#   <strider@strycore.com>, 2012.
# Vincent Rialland <vincent.rialland@gmail.com>, 2011.
msgid ""
msgstr ""
"Project-Id-Version: Cartridge\n"
"Report-Msgid-Bugs-To: \n"
<<<<<<< HEAD
"POT-Creation-Date: 2012-11-27 08:57+0100\n"
"PO-Revision-Date: 2012-04-04 01:01+0000\n"
"Last-Translator: Sebastián Ramírez Magrí <sebasmagri@gmail.com>\n"
"Language-Team: French (http://www.transifex.net/projects/p/cartridge/"
=======
"POT-Creation-Date: 2012-11-17 17:59-0430\n"
"PO-Revision-Date: 2012-11-02 18:09+0000\n"
"Last-Translator: Kniyl <mathias.ettinger@gmail.com>\n"
"Language-Team: French (http://www.transifex.com/projects/p/cartridge/"
>>>>>>> e2dc72be
"language/fr/)\n"
"MIME-Version: 1.0\n"
"Content-Type: text/plain; charset=UTF-8\n"
"Content-Transfer-Encoding: 8bit\n"
<<<<<<< HEAD
"Language: fr\n"
"Plural-Forms: nplurals=2; plural=(n > 1)\n"

#: .\admin.py:63
msgid "Product filters"
msgstr "Filtres produits"

#: .\admin.py:100
msgid "Current variations"
msgstr "Variantes actuelles"

#: .\admin.py:122
msgid "Other products"
msgstr "Autres produits"

#: .\admin.py:134
msgid "Create new variations"
msgstr "Créer de nouvelles variantes"

#: .\admin.py:244
msgid "Items"
msgstr "Articles"

#: .\admin.py:264
msgid "Billing details"
msgstr "Coordonnées de facturation"

#: .\admin.py:265
msgid "Shipping details"
msgstr "Coordonnées de livraison"

#: .\admin.py:282 .\admin.py:302
msgid "Apply to product and/or products in categories"
msgstr "Appliquer au produit et/ou aux produits des catégories"

#: .\admin.py:284 .\admin.py:304
msgid "Reduce unit price by"
msgstr "Réduire le prix unitaire de"

#: .\admin.py:287
=======
"Plural-Forms: nplurals=2; plural=(n > 1);\n"

#: admin.py:63
msgid "Product filters"
msgstr "Filtres produits"

#: admin.py:100
msgid "Current variations"
msgstr "Variantes actuelles"

#: admin.py:122
msgid "Other products"
msgstr "Autres produits"

#: admin.py:134
msgid "Create new variations"
msgstr "Créer de nouvelles variantes"

#: admin.py:244
msgid "Items"
msgstr "Articles"

#: admin.py:264
msgid "Billing details"
msgstr "Coordonnées de facturation"

#: admin.py:265
msgid "Shipping details"
msgstr "Coordonnées de livraison"

#: admin.py:282 admin.py:302
msgid "Apply to product and/or products in categories"
msgstr "Appliquer au produit et/ou aux produits des catégories"

#: admin.py:284 admin.py:304
msgid "Reduce unit price by"
msgstr "Réduire le prix unitaire de"

#: admin.py:287
>>>>>>> e2dc72be
msgid "Sale period"
msgstr "Période de réduction"

<<<<<<< HEAD
#: .\admin.py:307
=======
#: admin.py:307
>>>>>>> e2dc72be
msgid "Valid for"
msgstr "Valide pour"

#: .\checkout.py:38
msgid "Flat rate shipping"
msgstr "Livraison standard"

#: .\checkout.py:156
msgid "Details"
msgstr "Coordonnées"

#: .\checkout.py:160
msgid "Address"
msgstr "Adresse"

#: .\checkout.py:163
msgid "Payment"
msgstr "Paiement"

#: .\checkout.py:167
msgid "Confirmation"
msgstr "Confirmation"

<<<<<<< HEAD
#: .\defaults.py:17
msgid "Controls the ordering and grouping of the admin menu."
msgstr "Contrôle le tri et le regroupement du menu d'admin"

#: .\defaults.py:20 .\management\commands\product_db.py:31
msgid "Content"
msgstr "Contenu"

#: .\defaults.py:21
msgid "Media Library"
msgstr "Bibliothèque de media"

#: .\defaults.py:22
msgid "Shop"
msgstr "Boutique"

#: .\defaults.py:24
msgid "Site"
msgstr "Site"

#: .\defaults.py:25
msgid "Users"
msgstr "Utilisateurs"

#: .\defaults.py:46
msgid "Sequence of setting names available within templates."
msgstr "Liste de termes de paramètre disponibles dans les templates."

#: .\defaults.py:75
msgid "Enable featured images in shop categories"
msgstr "Activer les images de présentation sur les catégories produit"

#: .\defaults.py:82
msgid "Checkout account required"
msgstr "Compte client obligatoire"

#: .\defaults.py:83
msgid "If True, users must create a login for the checkout process."
msgstr "Si vrai, les utilisateurs doivent créer un compte pour commander."

#: .\defaults.py:114
msgid "Payment Enabled"
msgstr "Paiement activé"

#: .\defaults.py:115
msgid "If False, there is no payment step on the checkout process."
msgstr "Si faux, il n'y a pas d'étape de paiement lors de la commande."

#: .\defaults.py:123
msgid "Currency Locale"
msgstr "Localisation de l'unité monétaire"

#: .\defaults.py:133
msgid "Default Shipping Cost"
msgstr "Frais de port par défaut"

#: .\defaults.py:134
msgid "Default cost of shipping when no custom shipping is implemented."
msgstr ""
"Frais de port par défaut si aucune stratégie personnalisée n'est implémentée."

#: .\defaults.py:142
msgid "Discount in Cart"
msgstr "Réduction sur le panier"

#: .\defaults.py:143
msgid "Discount codes can be entered on the cart page."
msgstr "Les codes de réduction peuvent être entrés sur le panier"

#: .\defaults.py:150
msgid "Discount in Checkout"
msgstr "Réduction à la commande"

#: .\defaults.py:151
msgid "Discount codes can be entered on the first checkout step."
msgstr ""
"Les codes de réduction peuvent être entrés à la première étape de commande."

#: .\defaults.py:158
msgid "Billing & Shipping Handler"
msgstr "Gestionnaire de facturation & livraison"

#: .\defaults.py:169
msgid "Order Handler"
msgstr "Gestionnaire de commande"

#: .\defaults.py:180
msgid "Payment Handler"
msgstr "Gestionnaire de paiement"

#: .\defaults.py:194
msgid "Size"
msgstr "Taille"

#: .\defaults.py:195
msgid "Colour"
msgstr "Couleur"

#: .\defaults.py:201
msgid "Order Email Subject"
msgstr "Sujet de l'email de commande"

#: .\defaults.py:202
msgid "Subject to be used when sending the order receipt email."
msgstr "Sujet à utiliser pour envoyer l'email de reçu de commande."

#: .\defaults.py:204
msgid "Order Receipt"
msgstr "Reçu de commande"

#: .\defaults.py:209
msgid "From Email"
msgstr "Expéditeur"

#: .\defaults.py:210
msgid "Email address from which order receipts should be emailed."
msgstr "Adresse email à partir de laquelle les reçus de commande sont envoyés."

#: .\defaults.py:221
msgid "Unprocessed"
msgstr "Non traité"

#: .\defaults.py:222
msgid "Processed"
msgstr "Traité"

#: .\defaults.py:228
msgid "Products Per Category Page"
msgstr "Taille des pages catégorie"

#: .\defaults.py:229
msgid "Number of products to display per category page."
msgstr "Nombre de produits affichés sur une page de catégorie."

#: .\defaults.py:240
msgid "Recently added"
msgstr "Ajoutés récemment"

#: .\defaults.py:241
msgid "Highest rated"
msgstr "Meilleure note"

#: .\defaults.py:242
msgid "Least expensive"
msgstr "Moins cher"

#: .\defaults.py:243
msgid "Most expensive"
msgstr "Plus cher"

#: .\defaults.py:249
msgid "Use product variations"
msgstr "Utiliser les variantes produit"

#: .\fields.py:56 .\management\commands\product_db.py:33
msgid "SKU"
msgstr "Référence"

#: .\forms.py:26 .\templates\shop\product.html.py:82
=======
#: defaults.py:17
msgid "Controls the ordering and grouping of the admin menu."
msgstr "Contrôler l'ordre et le regroupement du menu d'administration."

#: defaults.py:20 management/commands/product_db.py:31
msgid "Content"
msgstr "Contenu"

#: defaults.py:21
msgid "Media Library"
msgstr "Bibliothèque de médias"

#: defaults.py:22
msgid "Shop"
msgstr "Boutique"

#: defaults.py:24
msgid "Site"
msgstr "Site"

#: defaults.py:25
msgid "Users"
msgstr "Utilisateurs"

#: defaults.py:46
msgid "Sequence of setting names available within templates."
msgstr "Liste des noms de paramètres utilisables dans les templates."

#: defaults.py:75
msgid "Enable featured images in shop categories"
msgstr ""

#: defaults.py:82
msgid "Checkout account required"
msgstr "Compte nécessaire pour finaliser une commande"

#: defaults.py:83
msgid "If True, users must create a login for the checkout process."
msgstr ""
"Si ``vrai``, les utilisateurs doivent créer un compte pour le processus de "
"commande."

#: defaults.py:114
msgid "Payment Enabled"
msgstr "Paiement activé"

#: defaults.py:115
msgid "If False, there is no payment step on the checkout process."
msgstr ""
"Si ``faux``, il n'y a pas d'étape de paiement dans le processus de commande."

#: defaults.py:123
msgid "Currency Locale"
msgstr "Devise"

#: defaults.py:133
msgid "Default Shipping Cost"
msgstr "Frais de port par défaut"

#: defaults.py:134
msgid "Default cost of shipping when no custom shipping is implemented."
msgstr ""
"Tarif par défaut des frais de ports lorsqu'une gestion personnalisée n'a pa "
"été définie."

#: defaults.py:142
msgid "Discount in Cart"
msgstr "Réduction sur le panier"

#: defaults.py:143
msgid "Discount codes can be entered on the cart page."
msgstr "Les codes de réduction peuvent être renseignés sur la page du panier."

#: defaults.py:150
msgid "Discount in Checkout"
msgstr "Réduction sur la commande"

#: defaults.py:151
msgid "Discount codes can be entered on the first checkout step."
msgstr ""
"Les codes de réduction peuvent être renseignés lors de la première étape de "
"la commande."

#: defaults.py:158
msgid "Billing & Shipping Handler"
msgstr "Gestionnaire de facturation et d'expédition"

#: defaults.py:169
msgid "Order Handler"
msgstr "Gestionnaire de commande"

#: defaults.py:180
msgid "Payment Handler"
msgstr "Gestionnaire de payment"

#: defaults.py:194
msgid "Size"
msgstr "Taille"

#: defaults.py:195
msgid "Colour"
msgstr "Couleur"

#: defaults.py:201
msgid "Order Email Subject"
msgstr "Sujet de l'e-mail de confirmation de commande"

#: defaults.py:202
msgid "Subject to be used when sending the order receipt email."
msgstr "Sujet à utiliser lors de l'envoi du récépissé de la commande."

#: defaults.py:204
msgid "Order Receipt"
msgstr "Reçu de commande"

#: defaults.py:209
msgid "From Email"
msgstr "E-mail de l'expéditeur"

#: defaults.py:210
msgid "Email address from which order receipts should be emailed."
msgstr "Adresse e-mail de l'expéditeur des récépissés de commande."

#: defaults.py:221
msgid "Unprocessed"
msgstr "Non traité"

#: defaults.py:222
msgid "Processed"
msgstr "Traité"

#: defaults.py:228
msgid "Products Per Category Page"
msgstr "Nombre de produits par page de catégorie"

#: defaults.py:229
msgid "Number of products to display per category page."
msgstr "Nombre de produits à afficher par page de catégorie."

#: defaults.py:240
msgid "Recently added"
msgstr "Ajoutés récemment"

#: defaults.py:241
msgid "Highest rated"
msgstr "Meilleure note"

#: defaults.py:242
msgid "Least expensive"
msgstr "Moins cher"

#: defaults.py:243
msgid "Most expensive"
msgstr "Plus cher"

#: defaults.py:249
msgid "Use product variations"
msgstr "Utiliser des variantes pour les produits"

#: fields.py:56 management/commands/product_db.py:33
msgid "SKU"
msgstr "Référence"

#: forms.py:26 templates/shop/product.html:82
>>>>>>> e2dc72be
msgid "The selected options are currently unavailable."
msgstr "Les options sélectionnées ne sont pas disponibles."

<<<<<<< HEAD
#: .\forms.py:27
=======
#: forms.py:27
>>>>>>> e2dc72be
msgid "The selected options are currently not in stock."
msgstr "Les options sélectionnées ne sont pas en stock."

<<<<<<< HEAD
#: .\forms.py:28
msgid "The selected quantity is currently unavailable."
msgstr "La quantité sélectionnée n'est pas disponible"

#: .\forms.py:38 .\models.py:613 .\templates\shop\order_history.html.py:20
msgid "Quantity"
msgstr "Quantité"

#: .\forms.py:230
=======
#: forms.py:28
msgid "The selected quantity is currently unavailable."
msgstr "La quantité sélectionnée n'est pas en stock."

#: forms.py:38 models.py:613 templates/shop/order_history.html:20
msgid "Quantity"
msgstr "Quantité"

#: forms.py:230
>>>>>>> e2dc72be
msgid "The discount code entered is invalid."
msgstr "Le code de réduction indiqué est invalide."

<<<<<<< HEAD
#: .\forms.py:242 .\models.py:816
msgid "Free shipping"
msgstr "Livraison gratuite"

#: .\forms.py:257
msgid "My delivery details are the same as my billing details"
msgstr "Mes coordonnées de livraison et de facturation sont identiques"

#: .\forms.py:259
msgid "Remember my address for next time"
msgstr "Se souvenir de mon adresse pour la prochaine fois"

#: .\forms.py:260
msgid "Cardholder name"
msgstr "Nom du propriétaire de la carte"

#: .\forms.py:261
msgid "Card type"
msgstr "Moyen de paiement"

#: .\forms.py:264
msgid "Card number"
msgstr "Numéro de carte"

#: .\forms.py:269
msgid "CCV"
msgstr "Cryptograme"

#: .\forms.py:269
msgid ""
"A security code, usually the last 3 digits found on the back of your card."
msgstr ""
"Code de sécurité, généralement les trois dernier chiffres situés au dos de "
"votre carte."

#: .\forms.py:353
msgid "A valid expiry date is required."
msgstr "La date d'expiration est invalide."

#: .\forms.py:461
msgid "Only one variation can be checked as the default."
msgstr "Une seule variante peut être la variante par défaut."

#: .\forms.py:474
msgid "Please enter a value for only one type of reduction."
msgstr "Merci de renseigner un seul type de réduction"

#: .\models.py:40 .\models.py:614
msgid "Unit price"
msgstr "Prix unitaire"

#: .\models.py:42
=======
#: forms.py:242 models.py:816
msgid "Free shipping"
msgstr "Livraison gratuite"

#: forms.py:257
msgid "My delivery details are the same as my billing details"
msgstr "Mes coordonnées de livraison et de facturation sont identiques"

#: forms.py:259
msgid "Remember my address for next time"
msgstr "Se souvenir de mon adresse pour la prochaine fois"

#: forms.py:260
msgid "Cardholder name"
msgstr "Nom du propriétaire de la carte"

#: forms.py:268
msgid ""
"A security code, usually the last 3 digits found on the back of your card."
msgstr ""
"Code de sécurité, habituellement les 3 derniers chiifres au dos de votre "
"carte."

#: forms.py:352
msgid "A valid expiry date is required."
msgstr "Une date d'expiration valide est requise."

#: forms.py:460
msgid "Only one variation can be checked as the default."
msgstr "Une seule variante peut être la variante par défaut."

#: forms.py:473
msgid "Please enter a value for only one type of reduction."
msgstr "Entrez une valeur pour un type seulement de réduction."

#: models.py:40 models.py:614
msgid "Unit price"
msgstr "Prix unitaire"

#: models.py:42
>>>>>>> e2dc72be
msgid "Sale price"
msgstr "Prix soldé"

<<<<<<< HEAD
#: .\models.py:43
=======
#: models.py:43
>>>>>>> e2dc72be
msgid "Sale start"
msgstr "Début des soldes"

<<<<<<< HEAD
#: .\models.py:44
=======
#: models.py:44
>>>>>>> e2dc72be
msgid "Sale end"
msgstr "Fin des soldes"

#: models.py:46
msgid "Number in stock"
msgstr "Quantité disponible"

<<<<<<< HEAD
#: .\models.py:46
msgid "Number in stock"
msgstr "Quantité en stock"

#: .\models.py:96
msgid "Available for purchase"
msgstr "Disponible"

#: .\models.py:98 .\models.py:154 .\models.py:159 .\models.py:213
#: .\management\commands\product_db.py:34
msgid "Image"
msgstr "Image"

#: .\models.py:100 .\models.py:334
msgid "Product categories"
msgstr "Catégories de produits"

#: .\models.py:101
msgid "Date added"
msgstr "Date de mise en rayon"

#: .\models.py:104
msgid "Related products"
msgstr "Articles liés"

#: .\models.py:106
msgid "Upsell products"
msgstr "Articles complémentaires"

#: .\models.py:107
msgid "Rating"
msgstr "Note"

#: .\models.py:114
msgid "Product"
msgstr "Produit"

#: .\models.py:115 .\models.py:316 .\models.py:683
msgid "Products"
msgstr "Produits"

#: .\models.py:155 .\models.py:612 .\management\commands\product_db.py:32
msgid "Description"
msgstr "Description"

#: .\models.py:160
msgid "Images"
msgstr "Images"

#: .\models.py:176
msgid "Type"
msgstr "Type"

#: .\models.py:178
msgid "Name"
msgstr "Nom"

#: .\models.py:186
=======
#: models.py:96
msgid "Available for purchase"
msgstr "Disponible"

#: models.py:98 models.py:154 models.py:159 models.py:213
#: management/commands/product_db.py:34
msgid "Image"
msgstr "Image"

#: models.py:100 models.py:334
msgid "Product categories"
msgstr "Catégories de produits"

#: models.py:101
msgid "Date added"
msgstr "Date de mise en rayon"

#: models.py:104
msgid "Related products"
msgstr "Produits connexes"

#: models.py:106
msgid "Upsell products"
msgstr "Produits mis en avant"

#: models.py:107
msgid "Rating"
msgstr "Note"

#: models.py:114
msgid "Product"
msgstr "Produit"

#: models.py:115 models.py:316 models.py:683
msgid "Products"
msgstr "Produits"

#: models.py:155 models.py:612 management/commands/product_db.py:32
msgid "Description"
msgstr "Description"

#: models.py:160
msgid "Images"
msgstr "Images"

#: models.py:176
msgid "Type"
msgstr "Type"

#: models.py:178
msgid "Name"
msgstr "Nom"

#: models.py:186
>>>>>>> e2dc72be
msgid "Product option"
msgstr "Option du produit"

<<<<<<< HEAD
#: .\models.py:187 .\models.py:320
msgid "Product options"
msgstr "Options de produit"

#: .\models.py:212
msgid "Default"
msgstr "Défaut"

#: .\models.py:312
msgid "Featured Image"
msgstr "Image de présentation"

#: .\models.py:323 .\models.py:719
msgid "Sale"
msgstr "Vente"

#: .\models.py:325
msgid "Minimum price"
msgstr "Prix minimum"

#: .\models.py:326
msgid "Maximum price"
msgstr "Prix maximum"

#: .\models.py:327
msgid "Combined"
msgstr "Combinés"

#: .\models.py:328
=======
#: models.py:187 models.py:320
msgid "Product options"
msgstr "Options du produit"

#: models.py:212
msgid "Default"
msgstr "Défaut"

#: models.py:312
msgid "Featured Image"
msgstr ""

#: models.py:323 models.py:719
msgid "Sale"
msgstr "Réduction"

#: models.py:325
msgid "Minimum price"
msgstr "Prix minimum"

#: models.py:326
msgid "Maximum price"
msgstr "Prix maximum"

#: models.py:327
msgid "Combined"
msgstr "Combiner les critères"

#: models.py:328
>>>>>>> e2dc72be
msgid ""
"If checked, products must match all specified filters, otherwise products "
"can match any specified filter."
msgstr ""
<<<<<<< HEAD
"Si coché, les produits doivent respecter tous les filtres. Sinon, les "
"produits peuvent respecter n'importe quel filtre."

#: .\models.py:333
msgid "Product category"
msgstr "Catégorie de produit"

#: .\models.py:387 .\models.py:396
msgid "First name"
msgstr "Prénom"

#: .\models.py:388 .\models.py:397
msgid "Last name"
msgstr "Nom"

#: .\models.py:389 .\models.py:398
msgid "Street"
msgstr "Rue"

#: .\models.py:390 .\models.py:399
msgid "City/Suburb"
msgstr "Ville"

#: .\models.py:391 .\models.py:400
msgid "State/Region"
msgstr "Région"

#: .\models.py:392 .\models.py:401
msgid "Zip/Postcode"
msgstr "Code postal"

#: .\models.py:393 .\models.py:402
msgid "Country"
msgstr "Pays"

#: .\models.py:394 .\models.py:403
msgid "Phone"
msgstr "Téléphone"

#: .\models.py:395
msgid "Email"
msgstr "E-mail"

#: .\models.py:404
msgid "Additional instructions"
msgstr "Instructions spéciales"

#: .\models.py:406
msgid "Time"
msgstr "Temps"

#: .\models.py:409
msgid "Shipping type"
msgstr "Type de livraison"

#: .\models.py:410
msgid "Shipping total"
msgstr "Total livraison"

#: .\models.py:411
msgid "Item total"
msgstr "Total article"

#: .\models.py:412 .\models.py:838
msgid "Discount code"
msgstr "Code de réduction"

#: .\models.py:413
msgid "Discount total"
msgstr "Total réduction"

#: .\models.py:414
msgid "Order total"
msgstr "Total commande"

#: .\models.py:415
=======
"Si coché, les produits doivent correspondre a tous les critères spécifiés. "
"Autrement ils peuvent correspondre a n'importe quel critère spécifié."

#: models.py:333
msgid "Product category"
msgstr "Catégorie de produit"

#: models.py:387 models.py:396
msgid "First name"
msgstr "Prénom"

#: models.py:388 models.py:397
msgid "Last name"
msgstr "Nom"

#: models.py:389 models.py:398
msgid "Street"
msgstr "Rue"

#: models.py:390 models.py:399
msgid "City/Suburb"
msgstr "Ville"

#: models.py:391 models.py:400
msgid "State/Region"
msgstr "Région"

#: models.py:392 models.py:401
msgid "Zip/Postcode"
msgstr "Code postal"

#: models.py:393 models.py:402
msgid "Country"
msgstr "Pays"

#: models.py:394 models.py:403
msgid "Phone"
msgstr "Téléphone"

#: models.py:395
msgid "Email"
msgstr "E-mail"

#: models.py:404
msgid "Additional instructions"
msgstr "Instructions spéciales"

#: models.py:406
msgid "Time"
msgstr "Temps"

#: models.py:409
msgid "Shipping type"
msgstr "Type de livraison"

#: models.py:410
msgid "Shipping total"
msgstr "Total livraison"

#: models.py:411
msgid "Item total"
msgstr "Total article"

#: models.py:412 models.py:838
msgid "Discount code"
msgstr "Code de réduction"

#: models.py:413
msgid "Discount total"
msgstr "Total réduction"

#: models.py:414
msgid "Order total"
msgstr "Total commande"

#: models.py:415
>>>>>>> e2dc72be
msgid "Transaction ID"
msgstr "Identifiant de transaction"

<<<<<<< HEAD
#: .\models.py:418 .\templates\shop\order_history.html.py:22
msgid "Status"
msgstr "Statut"

#: .\models.py:430
msgid "Order"
msgstr "Commande"

#: .\models.py:431
msgid "Orders"
msgstr "Commandes"

#: .\models.py:511 .\templates\admin\shop\order\change_form.html.py:7
#: .\templates\shop\complete.html.py:80
msgid "Download PDF invoice"
msgstr "Télécharger la facture en PDF"

#: .\models.py:519
=======
#: models.py:418 templates/shop/order_history.html:22
msgid "Status"
msgstr "Statut"

#: models.py:430
msgid "Order"
msgstr "Commande"

#: models.py:431
msgid "Orders"
msgstr "Commandes"

#: models.py:511 templates/admin/shop/order/change_form.html:7
#: templates/shop/complete.html:80
msgid "Download PDF invoice"
msgstr "Télécharger la facture en PDF"

#: models.py:519
>>>>>>> e2dc72be
msgid "Last updated"
msgstr "Mis à jour le"

<<<<<<< HEAD
#: .\models.py:615
msgid "Total price"
msgstr "Prix total"

#: .\models.py:680 .\management\commands\product_db.py:30
msgid "Title"
msgstr "Titre"

#: .\models.py:681
msgid "Active"
msgstr "Actif"

#: .\models.py:686
msgid "Categories"
msgstr "Catégories"

#: .\models.py:687
msgid "Reduce by amount"
msgstr "Réduire d'un montant"

#: .\models.py:688
msgid "Reduce by percent"
msgstr "Réduire d'un pourcentage"

#: .\models.py:691
msgid "Reduce to amount"
msgstr "Réduire à un montant fixe"

#: .\models.py:692
=======
#: models.py:615
msgid "Total price"
msgstr "Prix total"

#: models.py:680 management/commands/product_db.py:30
msgid "Title"
msgstr "Titre"

#: models.py:681
msgid "Active"
msgstr "Actif"

#: models.py:686
msgid "Categories"
msgstr "Catégories"

#: models.py:687
msgid "Reduce by amount"
msgstr "Réduire d'un montant"

#: models.py:688
msgid "Reduce by percent"
msgstr "Réduire d'un pourcentage"

#: models.py:691
msgid "Reduce to amount"
msgstr "Réduire à un montant fixe"

#: models.py:692
>>>>>>> e2dc72be
msgid "Valid from"
msgstr "Valide à partir de"

<<<<<<< HEAD
#: .\models.py:693
msgid "Valid to"
msgstr "Valide jusqu'à"

#: .\models.py:720
=======
#: models.py:693
msgid "Valid to"
msgstr "Valide jusqu'à"

#: models.py:720
>>>>>>> e2dc72be
msgid "Sales"
msgstr "Réductions"

<<<<<<< HEAD
#: .\models.py:814
msgid "Code"
msgstr "Code"

#: .\models.py:815
msgid "Minimum total purchase"
msgstr "Montant minimal d'achat"

#: .\models.py:817
msgid "Uses remaining"
msgstr "Utilisations restantes"

#: .\models.py:818
=======
#: models.py:814
msgid "Code"
msgstr "Code"

#: models.py:815
msgid "Minimum total purchase"
msgstr "Montant minimal d'achat"

#: models.py:817
msgid "Uses remaining"
msgstr "Utilisations restantes"

#: models.py:818
>>>>>>> e2dc72be
msgid ""
"If you wish to limit the number of times a code may be used, set this value. "
"It will be decremented upon each use."
msgstr ""
<<<<<<< HEAD
"Renseignez ce nombre si vous voulez limiter le nombre d'utilisation du code. "
"Elle sera décrémentée à chaque utilisation."

#: .\models.py:839
msgid "Discount codes"
msgstr "Codes de réduction"

#: .\utils.py:103
=======
"Si vous souhaitez limiter le nombre d'utilisations d'un code, renseignez "
"cette valeur. Elle sera décrémentée a chaque utilisation."

#: models.py:839
msgid "Discount codes"
msgstr "Codes de réduction"

#: utils.py:103
>>>>>>> e2dc72be
#, python-format
msgid ""
"Invalid currency locale specified for SHOP_CURRENCY_LOCALE: '%s'. You'll "
"need to set the locale for your system, or configure the "
"SHOP_CURRENCY_LOCALE setting in your settings module."
msgstr ""
"Paramètre invalide pour l'unité monétaire dans SHOP_CURRENCY_LOCALE: '%s'. "
"Vous devez préciser la langue locale de votre système, ou configurer la "
"variable SHOP_CURRENCY_LOCALE dans votre module settings.py."

<<<<<<< HEAD
#: .\views.py:60 .\views.py:102
msgid "Item added to cart"
msgstr "Article ajouté au panier"

#: .\views.py:67
msgid "Item added to wishlist"
msgstr "Article ajouté à ma liste d'envies"

#: .\views.py:107
msgid "Item removed from wishlist"
msgstr "Article retiré de la liste d'envies"

#: .\views.py:144
msgid "Your cart has expired"
msgstr "Votre panier a expiré"

#: .\views.py:152
msgid "Cart updated"
msgstr "Panier mis à jour"

#: .\management\commands\product_db.py:35
=======
#: views.py:60 views.py:102
msgid "Item added to cart"
msgstr "Article ajouté au panier"

#: views.py:67
msgid "Item added to wishlist"
msgstr "Article ajouté à la liste d'envies"

#: views.py:107
msgid "Item removed from wishlist"
msgstr "Article retiré de la liste d'envies"

#: views.py:144
msgid "Your cart has expired"
msgstr "Votre panier a expiré"

#: views.py:152
msgid "Cart updated"
msgstr "Panier mis à jour"

#: management/commands/product_db.py:35
>>>>>>> e2dc72be
msgid "Category"
msgstr "Catégorie"

#: .\management\commands\product_db.py:36
msgid "Sub-Category"
msgstr "Sous-catégorie"

#: .\management\commands\product_db.py:38
msgid "Number in Stock"
<<<<<<< HEAD
msgstr "Quantité en stock"
=======
msgstr "Stock disponible"
>>>>>>> e2dc72be

#: .\management\commands\product_db.py:39 .\templates\shop\cart.html.py:23
#: .\templates\shop\includes\order_details.html.py:38
msgid "Unit Price"
msgstr "Prix unitaire"

#: .\management\commands\product_db.py:40
msgid "Sale Price"
msgstr "Prix de vente"

#: .\management\commands\product_db.py:41
msgid "Sale Start Date"
msgstr "Date de début des soldes"

#: .\management\commands\product_db.py:42
msgid "Sale Start Time"
msgstr "Heure de début des soldes"

#: .\management\commands\product_db.py:43
msgid "Sale End Date"
msgstr "Date de fin des soldes"

#: .\management\commands\product_db.py:44
msgid "Sale End Time"
msgstr "Heure de fin des soldes"

#: .\management\commands\product_db.py:47
msgid "product"
msgstr "produit"

#: .\management\commands\product_db.py:64
msgid "Import/Export products from a csv file."
msgstr "Importer/Exporter les produits à partir d'un fichier CSV."

#: .\management\commands\product_db.py:71
msgid "Import products from csv file."
msgstr "Importer les produits à partir d'un fichier CSV."

#: .\management\commands\product_db.py:76
msgid "Export products from csv file."
<<<<<<< HEAD
msgstr "Exporter les produits à partir d'un fichier CSV"
=======
msgstr "Exporter les produits vers un fichier CSV."
>>>>>>> e2dc72be

#: .\management\commands\product_db.py:83
msgid "Please provide csv file to import"
msgstr "Indiquer le fichier CSV à importer"

#: .\management\commands\product_db.py:87
msgid "need to import or export"
msgstr "spécifiez importer ou exporter"

#: .\management\commands\product_db.py:138
msgid "Importing .."
<<<<<<< HEAD
msgstr "Import en cours ..."
=======
msgstr "Importation en cours…"
>>>>>>> e2dc72be

#: .\management\commands\product_db.py:185
msgid "Exporting .."
<<<<<<< HEAD
msgstr "Export en cours ..."

#: .\payment\egate.py:44 .\payment\stripe_api.py:42
=======
msgstr "Exportation en cours…"

#: payment/egate.py:44 payment/stripe_api.py:42
>>>>>>> e2dc72be
msgid "A general error occured: "
msgstr "Une erreur s'est produite : "

#: .\payment\egate.py:47
msgid "Transaction declined: "
msgstr "Transaction refusée : "

<<<<<<< HEAD
#: .\payment\stripe_api.py:40
msgid "Transaction declined"
msgstr "Transaction refusée : "

#: .\templates\accounts\account_profile_update.html.py:6
msgid "View past orders"
msgstr "Voir les commandes passées"

#: .\templates\admin\shop\order\change_form.html.py:8
=======
#: payment/stripe_api.py:40
#, fuzzy
msgid "Transaction declined"
msgstr "Transaction refusée : "

#: templates/accounts/account_profile_update.html:6
msgid "View past orders"
msgstr "Voir les commandes précédentes"

#: templates/admin/shop/order/change_form.html:8
>>>>>>> e2dc72be
msgid "History"
msgstr "Historique"

#: .\templates\email\order_receipt.html.py:5
#: .\templates\email\order_receipt.txt.py:5
msgid "Dear"
msgstr "Cher"

#: .\templates\email\order_receipt.html.py:6
#: .\templates\email\order_receipt.txt.py:7
msgid "Your order has been successful, details are below."
msgstr ""
"Votre commande s'est déroulée avec succès, les détails sont disponibles ci-"
"dessous."

#: .\templates\email\order_receipt.txt.py:9
#: .\templates\shop\includes\order_details.html.py:5
msgid "Order ID:"
msgstr "N° de commande :"

#: .\templates\email\order_receipt.txt.py:11
msgid "Billing Details:"
<<<<<<< HEAD
msgstr "Coordonnées de facturation"
=======
msgstr "Détails de facturation :"
>>>>>>> e2dc72be

#: .\templates\email\order_receipt.txt.py:16
msgid "Shipping Details:"
<<<<<<< HEAD
msgstr "Coordonnées de livraison"
=======
msgstr "Détails d'expédition :"
>>>>>>> e2dc72be

#: .\templates\email\order_receipt.txt.py:21
msgid "Items Ordered:"
<<<<<<< HEAD
msgstr "Articles commandés"
=======
msgstr "Produits commandés :"
>>>>>>> e2dc72be

#: .\templates\email\order_receipt.txt.py:23
msgid "each"
msgstr "chaque"

#: .\templates\includes\user_panel.html.py:5
#, python-format
msgid "1 item"
msgid_plural "%(cart_quantity)s items"
<<<<<<< HEAD
msgstr[0] "%(cart_quantity)s article"
msgstr[1] "%(cart_quantity)s articles"
=======
msgstr[0] "1 produit"
msgstr[1] "%(cart_quantity)s produits"
>>>>>>> e2dc72be

#: .\templates\includes\user_panel.html.py:6
msgid "in cart"
<<<<<<< HEAD
msgstr "dans le panier"
=======
msgstr "ajouté au panier"
>>>>>>> e2dc72be

#: .\templates\includes\user_panel.html.py:10 .\templates\shop\cart.html.py:56
msgid "Go to Checkout"
msgstr "Valider la commande"

#: .\templates\includes\user_panel.html.py:14
#, python-format
msgid "Wishlist contains 1 item"
msgid_plural " Wishlist contains %(wishlist_count)s items"
<<<<<<< HEAD
msgstr[0] "%(wishlist_count)s article dans la liste d'envies"
msgstr[1] "%(wishlist_count)s articles dans la liste d'envies"

#: .\templates\pages\category.html.py:38
msgid "Sort by"
msgstr "Trier par"

#: .\templates\pages\category.html.py:62 .\templates\shop\product.html.py:77
=======
msgstr[0] "Votre liste d'envies contient 1 produit"
msgstr[1] "Votre liste d'envies contient %(wishlist_count)s produits"

#: templates/pages/category.html:38
msgid "Sort by"
msgstr "Classer par"

#: templates/pages/category.html:62 templates/shop/product.html:77
>>>>>>> e2dc72be
msgid "On sale:"
msgstr "Soldé :"

<<<<<<< HEAD
#: .\templates\pages\category.html.py:66
=======
#: templates/pages/category.html:66
>>>>>>> e2dc72be
msgid "Coming soon"
msgstr "Bientôt"

#: .\templates\shop\billing_shipping.html.py:17
#, python-format
msgid ""
"\n"
"If you have an existing account or would like to create one, please\n"
"<a href=\"%(login_url)s?next=%(next)s\">log in</a> or\n"
"<a href=\"%(signup_url)s?next=%(next)s\">sign up</a>.\n"
msgstr ""
"\n"
<<<<<<< HEAD
"Si vous possédez déjà un compte client, ou si vous souhaitez en créer un, "
"merci de\n"
"<a href=\"%(login_url)s?next=%(next)s\">vous connecter</a> ou\n"
"<a href=\"%(signup_url)s?next=%(next)s\">de créer un compte</a>.\n"

#: .\templates\shop\billing_shipping.html.py:28
#: .\templates\shop\confirmation.html.py:8
#: .\templates\shop\includes\order_details.html.py:13
=======
"Si vous avez déjà un compte,\n"
"<a href=\"%(login_url)s?next=%(next)s\">identifiez vous</a>.\n"
"Vous pouvez aussi <a href=\"%(signup_url)s?next=%(next)s\">créer un compte</"
"a>.\n"

#: templates/shop/billing_shipping.html:28 templates/shop/confirmation.html:8
#: templates/shop/includes/order_details.html:13
>>>>>>> e2dc72be
msgid "Billing Details"
msgstr "Coordonnées de facturation"

#: .\templates\shop\billing_shipping.html.py:33
msgid "Delivery Details"
msgstr "Coordonnées de livraison"

#: .\templates\shop\cart.html.py:4 .\templates\shop\cart.html.py:5
#: .\templates\shop\cart.html.py:9
msgid "Your Cart"
msgstr "Votre panier"

#: .\templates\shop\cart.html.py:22
#: .\templates\shop\includes\order_details.html.py:37
msgid "Item"
msgstr "Article"

#: .\templates\shop\cart.html.py:24
#: .\templates\shop\includes\order_details.html.py:39
msgid "Qty"
msgstr "Qté"

#: .\templates\shop\cart.html.py:25
#: .\templates\shop\includes\order_details.html.py:40
msgid "Price"
msgstr "Prix"

#: .\templates\shop\cart.html.py:26
msgid "Remove?"
msgstr "Supprimer ?"

#: .\templates\shop\cart.html.py:57
msgid "Update Cart"
msgstr "Mettre à jour le panier"
<<<<<<< HEAD

#: .\templates\shop\cart.html.py:65
msgid "Apply"
msgstr ""

#: .\templates\shop\cart.html.py:71
=======

#: templates/shop/cart.html:65
msgid "Apply"
msgstr "Appliquer la remise"

#: templates/shop/cart.html:71
>>>>>>> e2dc72be
msgid "You may also like:"
msgstr "Vous pourriez également être intéressé par :"

<<<<<<< HEAD
#: .\templates\shop\cart.html.py:96
msgid "Your Cart is empty."
msgstr "Votre panier est vide"
=======
#: templates/shop/cart.html:96
msgid "Your Cart is empty."
msgstr "Votre panier est vide."
>>>>>>> e2dc72be

#: .\templates\shop\checkout.html.py:4 .\templates\shop\checkout.html.py:5
msgid "Checkout"
msgstr "Commande"

#: .\templates\shop\checkout.html.py:5
msgid "Step"
msgstr "Étape"

#: .\templates\shop\checkout.html.py:5
msgid "of"
msgstr "sur"

#: .\templates\shop\checkout.html.py:26 .\templates\shop\complete.html.py:70
msgid "Complete"
msgstr "Terminer"

#: .\templates\shop\checkout.html.py:46
msgid "Edit Cart"
msgstr "Modifier le panier"

#: .\templates\shop\checkout.html.py:59
msgid "Please correct the errors below."
<<<<<<< HEAD
msgstr "Merci de corriger les erreurs ci-dessous"
=======
msgstr "Veuillez corriger les erreurs ci-dessous."
>>>>>>> e2dc72be

#: .\templates\shop\checkout.html.py:70
msgid "Next"
<<<<<<< HEAD
msgstr "Étape Suivante"
=======
msgstr "Poursuivre"
>>>>>>> e2dc72be

#: .\templates\shop\checkout.html.py:72
msgid "Back"
msgstr "Revenir"

#: .\templates\shop\checkout.html.py:77
msgid "Your cart is empty."
msgstr "Votre panier est vide."

#: .\templates\shop\checkout.html.py:78
msgid ""
"This may be due to your session timing out after a period of inactivity."
<<<<<<< HEAD
msgstr "Votre session a peut-être expirée après une période d'inactivité."
=======
msgstr ""
"Ceci est peut être dû à votre session ayant expiré après une période "
"d'inactivité."
>>>>>>> e2dc72be

#: .\templates\shop\checkout.html.py:79
msgid "We apologize for the inconvenience."
<<<<<<< HEAD
msgstr "Veuillez nous excuser."
=======
msgstr "Nous nous excusons pour le désagrément."
>>>>>>> e2dc72be

#: .\templates\shop\checkout.html.py:81 .\templates\shop\wishlist.html.py:40
msgid "Continue Shopping"
<<<<<<< HEAD
msgstr "Continuer les achats"
=======
msgstr " Revenir aux achats"
>>>>>>> e2dc72be

#: .\templates\shop\complete.html.py:4 .\templates\shop\complete.html.py:61
msgid "Order Complete"
msgstr "Commande terminée"

#: .\templates\shop\complete.html.py:75
msgid "Thank you for shopping with us, your order is complete."
<<<<<<< HEAD
msgstr "Merci de votre confiance, votre commande est terminée."
=======
msgstr "Merci d'avoir acheté chez nous, votre commande est terminée."
>>>>>>> e2dc72be

#: .\templates\shop\complete.html.py:76
msgid "We've sent you a receipt via email."
<<<<<<< HEAD
msgstr "Nous vous avons envoyé un reçu par email"
=======
msgstr "Nous vous avons envoyé un récépissé par e-mail."
>>>>>>> e2dc72be

#: .\templates\shop\complete.html.py:77
msgid "You can also view your invoice using one of the links below."
<<<<<<< HEAD
msgstr "Vous pouvez consulter votre facture en utilisant les liens ci-dessous."
=======
msgstr "Vous pouvez aussi visualiser votre facture grâce aux liens ci dessous."
>>>>>>> e2dc72be

#: .\templates\shop\complete.html.py:81
msgid "View invoice in your browser"
msgstr "Voir la facture dans votre navigateur"

#: .\templates\shop\confirmation.html.py:17
#: .\templates\shop\includes\order_details.html.py:14
msgid "Shipping Details"
msgstr "Livraison"

<<<<<<< HEAD
#: .\templates\shop\order_history.html.py:4
#: .\templates\shop\order_history.html.py:5
#: .\templates\shop\order_history.html.py:9
=======
#: templates/shop/order_history.html:4 templates/shop/order_history.html:5
#: templates/shop/order_history.html:9
>>>>>>> e2dc72be
msgid "Order History"
msgstr "Historique des commandes"

#: .\templates\shop\order_history.html.py:19
msgid "Date / time"
msgstr "Date / Heure"

#: .\templates\shop\order_history.html.py:21
msgid "Paid"
<<<<<<< HEAD
msgstr "Montant"

#: .\templates\shop\order_history.html.py:32
msgid "Download PDF"
msgstr "Télécharger en PDF"

#: .\templates\shop\order_history.html.py:33
=======
msgstr "Payé"

#: templates/shop/order_history.html:32
msgid "Download PDF"
msgstr "Télécharger le PDF"

#: templates/shop/order_history.html:33
>>>>>>> e2dc72be
msgid "View invoice"
msgstr "Voir la facture"

#: .\templates\shop\order_history.html.py:41
msgid "You have not ordered anything from us yet."
<<<<<<< HEAD
msgstr "Vous n'avez pas encore passé de commande dans notre boutique."
=======
msgstr "Vous n'avez encore jamais passé commande chez nous."
>>>>>>> e2dc72be

#: .\templates\shop\product.html.py:93 .\templates\shop\wishlist.html.py:30
msgid "Buy"
msgstr "Acheter"

#: .\templates\shop\product.html.py:94
msgid "Save for later"
msgstr "Enregistrer pour plus tard"

#: .\templates\shop\product.html.py:99
msgid "This product is currently unavailable."
msgstr "Ce produit n'est pas disponible actuellement."

#: .\templates\shop\product.html.py:105
msgid "Related Products"
msgstr "Produits liés à celui-ci"

#: .\templates\shop\wishlist.html.py:4 .\templates\shop\wishlist.html.py:5
#: .\templates\shop\wishlist.html.py:9
msgid "Your Wishlist"
<<<<<<< HEAD
msgstr "Votre liste d'envie"
=======
msgstr "Votre liste d'envies"
>>>>>>> e2dc72be

#: .\templates\shop\wishlist.html.py:31
msgid "Remove"
msgstr "Supprimer"

#: .\templates\shop\wishlist.html.py:38
msgid "Your wishlist is empty."
msgstr "Votre liste d'envies est vide."

#: .\templates\shop\includes\order_details.html.py:10
msgid "Your Details"
msgstr "Vos informations"

#: .\templates\shop\includes\order_details.html.py:34
msgid "Items Ordered"
msgstr "Objets commandés"

#: .\templates\shop\includes\order_totals.html.py:4
#: .\templates\shop\includes\order_totals.txt.py:2
msgid "Sub total"
msgstr "Sous-total"

#: .\templates\shop\includes\order_totals.html.py:12
#: .\templates\shop\includes\order_totals.txt.py:4
msgid "Discount"
msgstr "Réduction"

#: .\templates\shop\includes\order_totals.html.py:23
#: .\templates\shop\includes\order_totals.txt.py:6
msgid "Shipping"
msgstr "Livraison"

#: .\templates\shop\includes\order_totals.html.py:28
#: .\templates\shop\includes\order_totals.txt.py:7
msgid "Total"
msgstr "Total"

#: .\templates\shop\includes\payment_fields.html.py:3
msgid "Payment Details"
msgstr "Paiement"

#: .\templates\shop\includes\payment_fields.html.py:8
msgid "Card Expiry"
<<<<<<< HEAD
msgstr "Expire fin"
=======
msgstr "Date d'expiration"
>>>>>>> e2dc72be
<|MERGE_RESOLUTION|>--- conflicted
+++ resolved
@@ -10,63 +10,15 @@
 msgstr ""
 "Project-Id-Version: Cartridge\n"
 "Report-Msgid-Bugs-To: \n"
-<<<<<<< HEAD
-"POT-Creation-Date: 2012-11-27 08:57+0100\n"
-"PO-Revision-Date: 2012-04-04 01:01+0000\n"
-"Last-Translator: Sebastián Ramírez Magrí <sebasmagri@gmail.com>\n"
-"Language-Team: French (http://www.transifex.net/projects/p/cartridge/"
-=======
 "POT-Creation-Date: 2012-11-17 17:59-0430\n"
 "PO-Revision-Date: 2012-11-02 18:09+0000\n"
 "Last-Translator: Kniyl <mathias.ettinger@gmail.com>\n"
 "Language-Team: French (http://www.transifex.com/projects/p/cartridge/"
->>>>>>> e2dc72be
 "language/fr/)\n"
+"Language: fr\n"
 "MIME-Version: 1.0\n"
 "Content-Type: text/plain; charset=UTF-8\n"
 "Content-Transfer-Encoding: 8bit\n"
-<<<<<<< HEAD
-"Language: fr\n"
-"Plural-Forms: nplurals=2; plural=(n > 1)\n"
-
-#: .\admin.py:63
-msgid "Product filters"
-msgstr "Filtres produits"
-
-#: .\admin.py:100
-msgid "Current variations"
-msgstr "Variantes actuelles"
-
-#: .\admin.py:122
-msgid "Other products"
-msgstr "Autres produits"
-
-#: .\admin.py:134
-msgid "Create new variations"
-msgstr "Créer de nouvelles variantes"
-
-#: .\admin.py:244
-msgid "Items"
-msgstr "Articles"
-
-#: .\admin.py:264
-msgid "Billing details"
-msgstr "Coordonnées de facturation"
-
-#: .\admin.py:265
-msgid "Shipping details"
-msgstr "Coordonnées de livraison"
-
-#: .\admin.py:282 .\admin.py:302
-msgid "Apply to product and/or products in categories"
-msgstr "Appliquer au produit et/ou aux produits des catégories"
-
-#: .\admin.py:284 .\admin.py:304
-msgid "Reduce unit price by"
-msgstr "Réduire le prix unitaire de"
-
-#: .\admin.py:287
-=======
 "Plural-Forms: nplurals=2; plural=(n > 1);\n"
 
 #: admin.py:63
@@ -106,199 +58,33 @@
 msgstr "Réduire le prix unitaire de"
 
 #: admin.py:287
->>>>>>> e2dc72be
 msgid "Sale period"
 msgstr "Période de réduction"
 
-<<<<<<< HEAD
-#: .\admin.py:307
-=======
 #: admin.py:307
->>>>>>> e2dc72be
 msgid "Valid for"
 msgstr "Valide pour"
 
-#: .\checkout.py:38
+#: checkout.py:38
 msgid "Flat rate shipping"
 msgstr "Livraison standard"
 
-#: .\checkout.py:156
+#: checkout.py:156
 msgid "Details"
 msgstr "Coordonnées"
 
-#: .\checkout.py:160
+#: checkout.py:160
 msgid "Address"
 msgstr "Adresse"
 
-#: .\checkout.py:163
+#: checkout.py:163
 msgid "Payment"
 msgstr "Paiement"
 
-#: .\checkout.py:167
+#: checkout.py:167
 msgid "Confirmation"
 msgstr "Confirmation"
 
-<<<<<<< HEAD
-#: .\defaults.py:17
-msgid "Controls the ordering and grouping of the admin menu."
-msgstr "Contrôle le tri et le regroupement du menu d'admin"
-
-#: .\defaults.py:20 .\management\commands\product_db.py:31
-msgid "Content"
-msgstr "Contenu"
-
-#: .\defaults.py:21
-msgid "Media Library"
-msgstr "Bibliothèque de media"
-
-#: .\defaults.py:22
-msgid "Shop"
-msgstr "Boutique"
-
-#: .\defaults.py:24
-msgid "Site"
-msgstr "Site"
-
-#: .\defaults.py:25
-msgid "Users"
-msgstr "Utilisateurs"
-
-#: .\defaults.py:46
-msgid "Sequence of setting names available within templates."
-msgstr "Liste de termes de paramètre disponibles dans les templates."
-
-#: .\defaults.py:75
-msgid "Enable featured images in shop categories"
-msgstr "Activer les images de présentation sur les catégories produit"
-
-#: .\defaults.py:82
-msgid "Checkout account required"
-msgstr "Compte client obligatoire"
-
-#: .\defaults.py:83
-msgid "If True, users must create a login for the checkout process."
-msgstr "Si vrai, les utilisateurs doivent créer un compte pour commander."
-
-#: .\defaults.py:114
-msgid "Payment Enabled"
-msgstr "Paiement activé"
-
-#: .\defaults.py:115
-msgid "If False, there is no payment step on the checkout process."
-msgstr "Si faux, il n'y a pas d'étape de paiement lors de la commande."
-
-#: .\defaults.py:123
-msgid "Currency Locale"
-msgstr "Localisation de l'unité monétaire"
-
-#: .\defaults.py:133
-msgid "Default Shipping Cost"
-msgstr "Frais de port par défaut"
-
-#: .\defaults.py:134
-msgid "Default cost of shipping when no custom shipping is implemented."
-msgstr ""
-"Frais de port par défaut si aucune stratégie personnalisée n'est implémentée."
-
-#: .\defaults.py:142
-msgid "Discount in Cart"
-msgstr "Réduction sur le panier"
-
-#: .\defaults.py:143
-msgid "Discount codes can be entered on the cart page."
-msgstr "Les codes de réduction peuvent être entrés sur le panier"
-
-#: .\defaults.py:150
-msgid "Discount in Checkout"
-msgstr "Réduction à la commande"
-
-#: .\defaults.py:151
-msgid "Discount codes can be entered on the first checkout step."
-msgstr ""
-"Les codes de réduction peuvent être entrés à la première étape de commande."
-
-#: .\defaults.py:158
-msgid "Billing & Shipping Handler"
-msgstr "Gestionnaire de facturation & livraison"
-
-#: .\defaults.py:169
-msgid "Order Handler"
-msgstr "Gestionnaire de commande"
-
-#: .\defaults.py:180
-msgid "Payment Handler"
-msgstr "Gestionnaire de paiement"
-
-#: .\defaults.py:194
-msgid "Size"
-msgstr "Taille"
-
-#: .\defaults.py:195
-msgid "Colour"
-msgstr "Couleur"
-
-#: .\defaults.py:201
-msgid "Order Email Subject"
-msgstr "Sujet de l'email de commande"
-
-#: .\defaults.py:202
-msgid "Subject to be used when sending the order receipt email."
-msgstr "Sujet à utiliser pour envoyer l'email de reçu de commande."
-
-#: .\defaults.py:204
-msgid "Order Receipt"
-msgstr "Reçu de commande"
-
-#: .\defaults.py:209
-msgid "From Email"
-msgstr "Expéditeur"
-
-#: .\defaults.py:210
-msgid "Email address from which order receipts should be emailed."
-msgstr "Adresse email à partir de laquelle les reçus de commande sont envoyés."
-
-#: .\defaults.py:221
-msgid "Unprocessed"
-msgstr "Non traité"
-
-#: .\defaults.py:222
-msgid "Processed"
-msgstr "Traité"
-
-#: .\defaults.py:228
-msgid "Products Per Category Page"
-msgstr "Taille des pages catégorie"
-
-#: .\defaults.py:229
-msgid "Number of products to display per category page."
-msgstr "Nombre de produits affichés sur une page de catégorie."
-
-#: .\defaults.py:240
-msgid "Recently added"
-msgstr "Ajoutés récemment"
-
-#: .\defaults.py:241
-msgid "Highest rated"
-msgstr "Meilleure note"
-
-#: .\defaults.py:242
-msgid "Least expensive"
-msgstr "Moins cher"
-
-#: .\defaults.py:243
-msgid "Most expensive"
-msgstr "Plus cher"
-
-#: .\defaults.py:249
-msgid "Use product variations"
-msgstr "Utiliser les variantes produit"
-
-#: .\fields.py:56 .\management\commands\product_db.py:33
-msgid "SKU"
-msgstr "Référence"
-
-#: .\forms.py:26 .\templates\shop\product.html.py:82
-=======
 #: defaults.py:17
 msgid "Controls the ordering and grouping of the admin menu."
 msgstr "Contrôler l'ordre et le regroupement du menu d'administration."
@@ -463,29 +249,13 @@
 msgstr "Référence"
 
 #: forms.py:26 templates/shop/product.html:82
->>>>>>> e2dc72be
 msgid "The selected options are currently unavailable."
 msgstr "Les options sélectionnées ne sont pas disponibles."
 
-<<<<<<< HEAD
-#: .\forms.py:27
-=======
 #: forms.py:27
->>>>>>> e2dc72be
 msgid "The selected options are currently not in stock."
 msgstr "Les options sélectionnées ne sont pas en stock."
 
-<<<<<<< HEAD
-#: .\forms.py:28
-msgid "The selected quantity is currently unavailable."
-msgstr "La quantité sélectionnée n'est pas disponible"
-
-#: .\forms.py:38 .\models.py:613 .\templates\shop\order_history.html.py:20
-msgid "Quantity"
-msgstr "Quantité"
-
-#: .\forms.py:230
-=======
 #: forms.py:28
 msgid "The selected quantity is currently unavailable."
 msgstr "La quantité sélectionnée n'est pas en stock."
@@ -495,64 +265,9 @@
 msgstr "Quantité"
 
 #: forms.py:230
->>>>>>> e2dc72be
 msgid "The discount code entered is invalid."
 msgstr "Le code de réduction indiqué est invalide."
 
-<<<<<<< HEAD
-#: .\forms.py:242 .\models.py:816
-msgid "Free shipping"
-msgstr "Livraison gratuite"
-
-#: .\forms.py:257
-msgid "My delivery details are the same as my billing details"
-msgstr "Mes coordonnées de livraison et de facturation sont identiques"
-
-#: .\forms.py:259
-msgid "Remember my address for next time"
-msgstr "Se souvenir de mon adresse pour la prochaine fois"
-
-#: .\forms.py:260
-msgid "Cardholder name"
-msgstr "Nom du propriétaire de la carte"
-
-#: .\forms.py:261
-msgid "Card type"
-msgstr "Moyen de paiement"
-
-#: .\forms.py:264
-msgid "Card number"
-msgstr "Numéro de carte"
-
-#: .\forms.py:269
-msgid "CCV"
-msgstr "Cryptograme"
-
-#: .\forms.py:269
-msgid ""
-"A security code, usually the last 3 digits found on the back of your card."
-msgstr ""
-"Code de sécurité, généralement les trois dernier chiffres situés au dos de "
-"votre carte."
-
-#: .\forms.py:353
-msgid "A valid expiry date is required."
-msgstr "La date d'expiration est invalide."
-
-#: .\forms.py:461
-msgid "Only one variation can be checked as the default."
-msgstr "Une seule variante peut être la variante par défaut."
-
-#: .\forms.py:474
-msgid "Please enter a value for only one type of reduction."
-msgstr "Merci de renseigner un seul type de réduction"
-
-#: .\models.py:40 .\models.py:614
-msgid "Unit price"
-msgstr "Prix unitaire"
-
-#: .\models.py:42
-=======
 #: forms.py:242 models.py:816
 msgid "Free shipping"
 msgstr "Livraison gratuite"
@@ -593,23 +308,14 @@
 msgstr "Prix unitaire"
 
 #: models.py:42
->>>>>>> e2dc72be
 msgid "Sale price"
 msgstr "Prix soldé"
 
-<<<<<<< HEAD
-#: .\models.py:43
-=======
 #: models.py:43
->>>>>>> e2dc72be
 msgid "Sale start"
 msgstr "Début des soldes"
 
-<<<<<<< HEAD
-#: .\models.py:44
-=======
 #: models.py:44
->>>>>>> e2dc72be
 msgid "Sale end"
 msgstr "Fin des soldes"
 
@@ -617,66 +323,6 @@
 msgid "Number in stock"
 msgstr "Quantité disponible"
 
-<<<<<<< HEAD
-#: .\models.py:46
-msgid "Number in stock"
-msgstr "Quantité en stock"
-
-#: .\models.py:96
-msgid "Available for purchase"
-msgstr "Disponible"
-
-#: .\models.py:98 .\models.py:154 .\models.py:159 .\models.py:213
-#: .\management\commands\product_db.py:34
-msgid "Image"
-msgstr "Image"
-
-#: .\models.py:100 .\models.py:334
-msgid "Product categories"
-msgstr "Catégories de produits"
-
-#: .\models.py:101
-msgid "Date added"
-msgstr "Date de mise en rayon"
-
-#: .\models.py:104
-msgid "Related products"
-msgstr "Articles liés"
-
-#: .\models.py:106
-msgid "Upsell products"
-msgstr "Articles complémentaires"
-
-#: .\models.py:107
-msgid "Rating"
-msgstr "Note"
-
-#: .\models.py:114
-msgid "Product"
-msgstr "Produit"
-
-#: .\models.py:115 .\models.py:316 .\models.py:683
-msgid "Products"
-msgstr "Produits"
-
-#: .\models.py:155 .\models.py:612 .\management\commands\product_db.py:32
-msgid "Description"
-msgstr "Description"
-
-#: .\models.py:160
-msgid "Images"
-msgstr "Images"
-
-#: .\models.py:176
-msgid "Type"
-msgstr "Type"
-
-#: .\models.py:178
-msgid "Name"
-msgstr "Nom"
-
-#: .\models.py:186
-=======
 #: models.py:96
 msgid "Available for purchase"
 msgstr "Disponible"
@@ -731,41 +377,9 @@
 msgstr "Nom"
 
 #: models.py:186
->>>>>>> e2dc72be
 msgid "Product option"
 msgstr "Option du produit"
 
-<<<<<<< HEAD
-#: .\models.py:187 .\models.py:320
-msgid "Product options"
-msgstr "Options de produit"
-
-#: .\models.py:212
-msgid "Default"
-msgstr "Défaut"
-
-#: .\models.py:312
-msgid "Featured Image"
-msgstr "Image de présentation"
-
-#: .\models.py:323 .\models.py:719
-msgid "Sale"
-msgstr "Vente"
-
-#: .\models.py:325
-msgid "Minimum price"
-msgstr "Prix minimum"
-
-#: .\models.py:326
-msgid "Maximum price"
-msgstr "Prix maximum"
-
-#: .\models.py:327
-msgid "Combined"
-msgstr "Combinés"
-
-#: .\models.py:328
-=======
 #: models.py:187 models.py:320
 msgid "Product options"
 msgstr "Options du produit"
@@ -795,89 +409,10 @@
 msgstr "Combiner les critères"
 
 #: models.py:328
->>>>>>> e2dc72be
 msgid ""
 "If checked, products must match all specified filters, otherwise products "
 "can match any specified filter."
 msgstr ""
-<<<<<<< HEAD
-"Si coché, les produits doivent respecter tous les filtres. Sinon, les "
-"produits peuvent respecter n'importe quel filtre."
-
-#: .\models.py:333
-msgid "Product category"
-msgstr "Catégorie de produit"
-
-#: .\models.py:387 .\models.py:396
-msgid "First name"
-msgstr "Prénom"
-
-#: .\models.py:388 .\models.py:397
-msgid "Last name"
-msgstr "Nom"
-
-#: .\models.py:389 .\models.py:398
-msgid "Street"
-msgstr "Rue"
-
-#: .\models.py:390 .\models.py:399
-msgid "City/Suburb"
-msgstr "Ville"
-
-#: .\models.py:391 .\models.py:400
-msgid "State/Region"
-msgstr "Région"
-
-#: .\models.py:392 .\models.py:401
-msgid "Zip/Postcode"
-msgstr "Code postal"
-
-#: .\models.py:393 .\models.py:402
-msgid "Country"
-msgstr "Pays"
-
-#: .\models.py:394 .\models.py:403
-msgid "Phone"
-msgstr "Téléphone"
-
-#: .\models.py:395
-msgid "Email"
-msgstr "E-mail"
-
-#: .\models.py:404
-msgid "Additional instructions"
-msgstr "Instructions spéciales"
-
-#: .\models.py:406
-msgid "Time"
-msgstr "Temps"
-
-#: .\models.py:409
-msgid "Shipping type"
-msgstr "Type de livraison"
-
-#: .\models.py:410
-msgid "Shipping total"
-msgstr "Total livraison"
-
-#: .\models.py:411
-msgid "Item total"
-msgstr "Total article"
-
-#: .\models.py:412 .\models.py:838
-msgid "Discount code"
-msgstr "Code de réduction"
-
-#: .\models.py:413
-msgid "Discount total"
-msgstr "Total réduction"
-
-#: .\models.py:414
-msgid "Order total"
-msgstr "Total commande"
-
-#: .\models.py:415
-=======
 "Si coché, les produits doivent correspondre a tous les critères spécifiés. "
 "Autrement ils peuvent correspondre a n'importe quel critère spécifié."
 
@@ -954,30 +489,9 @@
 msgstr "Total commande"
 
 #: models.py:415
->>>>>>> e2dc72be
 msgid "Transaction ID"
 msgstr "Identifiant de transaction"
 
-<<<<<<< HEAD
-#: .\models.py:418 .\templates\shop\order_history.html.py:22
-msgid "Status"
-msgstr "Statut"
-
-#: .\models.py:430
-msgid "Order"
-msgstr "Commande"
-
-#: .\models.py:431
-msgid "Orders"
-msgstr "Commandes"
-
-#: .\models.py:511 .\templates\admin\shop\order\change_form.html.py:7
-#: .\templates\shop\complete.html.py:80
-msgid "Download PDF invoice"
-msgstr "Télécharger la facture en PDF"
-
-#: .\models.py:519
-=======
 #: models.py:418 templates/shop/order_history.html:22
 msgid "Status"
 msgstr "Statut"
@@ -996,41 +510,9 @@
 msgstr "Télécharger la facture en PDF"
 
 #: models.py:519
->>>>>>> e2dc72be
 msgid "Last updated"
 msgstr "Mis à jour le"
 
-<<<<<<< HEAD
-#: .\models.py:615
-msgid "Total price"
-msgstr "Prix total"
-
-#: .\models.py:680 .\management\commands\product_db.py:30
-msgid "Title"
-msgstr "Titre"
-
-#: .\models.py:681
-msgid "Active"
-msgstr "Actif"
-
-#: .\models.py:686
-msgid "Categories"
-msgstr "Catégories"
-
-#: .\models.py:687
-msgid "Reduce by amount"
-msgstr "Réduire d'un montant"
-
-#: .\models.py:688
-msgid "Reduce by percent"
-msgstr "Réduire d'un pourcentage"
-
-#: .\models.py:691
-msgid "Reduce to amount"
-msgstr "Réduire à un montant fixe"
-
-#: .\models.py:692
-=======
 #: models.py:615
 msgid "Total price"
 msgstr "Prix total"
@@ -1060,41 +542,17 @@
 msgstr "Réduire à un montant fixe"
 
 #: models.py:692
->>>>>>> e2dc72be
 msgid "Valid from"
-msgstr "Valide à partir de"
-
-<<<<<<< HEAD
-#: .\models.py:693
-msgid "Valid to"
-msgstr "Valide jusqu'à"
-
-#: .\models.py:720
-=======
+msgstr "Valide à partir de "
+
 #: models.py:693
 msgid "Valid to"
 msgstr "Valide jusqu'à"
 
 #: models.py:720
->>>>>>> e2dc72be
 msgid "Sales"
 msgstr "Réductions"
 
-<<<<<<< HEAD
-#: .\models.py:814
-msgid "Code"
-msgstr "Code"
-
-#: .\models.py:815
-msgid "Minimum total purchase"
-msgstr "Montant minimal d'achat"
-
-#: .\models.py:817
-msgid "Uses remaining"
-msgstr "Utilisations restantes"
-
-#: .\models.py:818
-=======
 #: models.py:814
 msgid "Code"
 msgstr "Code"
@@ -1108,21 +566,10 @@
 msgstr "Utilisations restantes"
 
 #: models.py:818
->>>>>>> e2dc72be
 msgid ""
 "If you wish to limit the number of times a code may be used, set this value. "
 "It will be decremented upon each use."
 msgstr ""
-<<<<<<< HEAD
-"Renseignez ce nombre si vous voulez limiter le nombre d'utilisation du code. "
-"Elle sera décrémentée à chaque utilisation."
-
-#: .\models.py:839
-msgid "Discount codes"
-msgstr "Codes de réduction"
-
-#: .\utils.py:103
-=======
 "Si vous souhaitez limiter le nombre d'utilisations d'un code, renseignez "
 "cette valeur. Elle sera décrémentée a chaque utilisation."
 
@@ -1131,40 +578,16 @@
 msgstr "Codes de réduction"
 
 #: utils.py:103
->>>>>>> e2dc72be
 #, python-format
 msgid ""
 "Invalid currency locale specified for SHOP_CURRENCY_LOCALE: '%s'. You'll "
 "need to set the locale for your system, or configure the "
 "SHOP_CURRENCY_LOCALE setting in your settings module."
 msgstr ""
-"Paramètre invalide pour l'unité monétaire dans SHOP_CURRENCY_LOCALE: '%s'. "
+"Traduction invalide pour l'unité monétaire de SHOP_CURRENCY_LOCALE: '%s'. "
 "Vous devez préciser la langue locale de votre système, ou configurer la "
 "variable SHOP_CURRENCY_LOCALE dans votre module settings.py."
 
-<<<<<<< HEAD
-#: .\views.py:60 .\views.py:102
-msgid "Item added to cart"
-msgstr "Article ajouté au panier"
-
-#: .\views.py:67
-msgid "Item added to wishlist"
-msgstr "Article ajouté à ma liste d'envies"
-
-#: .\views.py:107
-msgid "Item removed from wishlist"
-msgstr "Article retiré de la liste d'envies"
-
-#: .\views.py:144
-msgid "Your cart has expired"
-msgstr "Votre panier a expiré"
-
-#: .\views.py:152
-msgid "Cart updated"
-msgstr "Panier mis à jour"
-
-#: .\management\commands\product_db.py:35
-=======
 #: views.py:60 views.py:102
 msgid "Item added to cart"
 msgstr "Article ajouté au panier"
@@ -1186,112 +609,82 @@
 msgstr "Panier mis à jour"
 
 #: management/commands/product_db.py:35
->>>>>>> e2dc72be
 msgid "Category"
 msgstr "Catégorie"
 
-#: .\management\commands\product_db.py:36
+#: management/commands/product_db.py:36
 msgid "Sub-Category"
 msgstr "Sous-catégorie"
 
-#: .\management\commands\product_db.py:38
+#: management/commands/product_db.py:38
 msgid "Number in Stock"
-<<<<<<< HEAD
-msgstr "Quantité en stock"
-=======
 msgstr "Stock disponible"
->>>>>>> e2dc72be
-
-#: .\management\commands\product_db.py:39 .\templates\shop\cart.html.py:23
-#: .\templates\shop\includes\order_details.html.py:38
+
+#: management/commands/product_db.py:39 templates/shop/cart.html:23
+#: templates/shop/includes/order_details.html:38
 msgid "Unit Price"
 msgstr "Prix unitaire"
 
-#: .\management\commands\product_db.py:40
+#: management/commands/product_db.py:40
 msgid "Sale Price"
 msgstr "Prix de vente"
 
-#: .\management\commands\product_db.py:41
+#: management/commands/product_db.py:41
 msgid "Sale Start Date"
 msgstr "Date de début des soldes"
 
-#: .\management\commands\product_db.py:42
+#: management/commands/product_db.py:42
 msgid "Sale Start Time"
 msgstr "Heure de début des soldes"
 
-#: .\management\commands\product_db.py:43
+#: management/commands/product_db.py:43
 msgid "Sale End Date"
 msgstr "Date de fin des soldes"
 
-#: .\management\commands\product_db.py:44
+#: management/commands/product_db.py:44
 msgid "Sale End Time"
 msgstr "Heure de fin des soldes"
 
-#: .\management\commands\product_db.py:47
+#: management/commands/product_db.py:47
 msgid "product"
 msgstr "produit"
 
-#: .\management\commands\product_db.py:64
+#: management/commands/product_db.py:64
 msgid "Import/Export products from a csv file."
 msgstr "Importer/Exporter les produits à partir d'un fichier CSV."
 
-#: .\management\commands\product_db.py:71
+#: management/commands/product_db.py:71
 msgid "Import products from csv file."
 msgstr "Importer les produits à partir d'un fichier CSV."
 
-#: .\management\commands\product_db.py:76
+#: management/commands/product_db.py:76
 msgid "Export products from csv file."
-<<<<<<< HEAD
-msgstr "Exporter les produits à partir d'un fichier CSV"
-=======
 msgstr "Exporter les produits vers un fichier CSV."
->>>>>>> e2dc72be
-
-#: .\management\commands\product_db.py:83
+
+#: management/commands/product_db.py:83
 msgid "Please provide csv file to import"
 msgstr "Indiquer le fichier CSV à importer"
 
-#: .\management\commands\product_db.py:87
+#: management/commands/product_db.py:87
 msgid "need to import or export"
 msgstr "spécifiez importer ou exporter"
 
-#: .\management\commands\product_db.py:138
+#: management/commands/product_db.py:138
 msgid "Importing .."
-<<<<<<< HEAD
-msgstr "Import en cours ..."
-=======
 msgstr "Importation en cours…"
->>>>>>> e2dc72be
-
-#: .\management\commands\product_db.py:185
+
+#: management/commands/product_db.py:185
 msgid "Exporting .."
-<<<<<<< HEAD
-msgstr "Export en cours ..."
-
-#: .\payment\egate.py:44 .\payment\stripe_api.py:42
-=======
 msgstr "Exportation en cours…"
 
 #: payment/egate.py:44 payment/stripe_api.py:42
->>>>>>> e2dc72be
 msgid "A general error occured: "
 msgstr "Une erreur s'est produite : "
 
-#: .\payment\egate.py:47
+#: payment/egate.py:47
 msgid "Transaction declined: "
 msgstr "Transaction refusée : "
 
-<<<<<<< HEAD
-#: .\payment\stripe_api.py:40
-msgid "Transaction declined"
-msgstr "Transaction refusée : "
-
-#: .\templates\accounts\account_profile_update.html.py:6
-msgid "View past orders"
-msgstr "Voir les commandes passées"
-
-#: .\templates\admin\shop\order\change_form.html.py:8
-=======
 #: payment/stripe_api.py:40
 #, fuzzy
 msgid "Transaction declined"
@@ -1302,93 +695,59 @@
 msgstr "Voir les commandes précédentes"
 
 #: templates/admin/shop/order/change_form.html:8
->>>>>>> e2dc72be
 msgid "History"
 msgstr "Historique"
 
-#: .\templates\email\order_receipt.html.py:5
-#: .\templates\email\order_receipt.txt.py:5
+#: templates/email/order_receipt.html:5 templates/email/order_receipt.txt:5
 msgid "Dear"
 msgstr "Cher"
 
-#: .\templates\email\order_receipt.html.py:6
-#: .\templates\email\order_receipt.txt.py:7
+#: templates/email/order_receipt.html:6 templates/email/order_receipt.txt:7
 msgid "Your order has been successful, details are below."
 msgstr ""
 "Votre commande s'est déroulée avec succès, les détails sont disponibles ci-"
 "dessous."
 
-#: .\templates\email\order_receipt.txt.py:9
-#: .\templates\shop\includes\order_details.html.py:5
+#: templates/email/order_receipt.txt:9
+#: templates/shop/includes/order_details.html:5
 msgid "Order ID:"
 msgstr "N° de commande :"
 
-#: .\templates\email\order_receipt.txt.py:11
+#: templates/email/order_receipt.txt:11
 msgid "Billing Details:"
-<<<<<<< HEAD
-msgstr "Coordonnées de facturation"
-=======
 msgstr "Détails de facturation :"
->>>>>>> e2dc72be
-
-#: .\templates\email\order_receipt.txt.py:16
+
+#: templates/email/order_receipt.txt:16
 msgid "Shipping Details:"
-<<<<<<< HEAD
-msgstr "Coordonnées de livraison"
-=======
 msgstr "Détails d'expédition :"
->>>>>>> e2dc72be
-
-#: .\templates\email\order_receipt.txt.py:21
+
+#: templates/email/order_receipt.txt:21
 msgid "Items Ordered:"
-<<<<<<< HEAD
-msgstr "Articles commandés"
-=======
 msgstr "Produits commandés :"
->>>>>>> e2dc72be
-
-#: .\templates\email\order_receipt.txt.py:23
+
+#: templates/email/order_receipt.txt:23
 msgid "each"
 msgstr "chaque"
 
-#: .\templates\includes\user_panel.html.py:5
+#: templates/includes/user_panel.html:5
 #, python-format
 msgid "1 item"
 msgid_plural "%(cart_quantity)s items"
-<<<<<<< HEAD
-msgstr[0] "%(cart_quantity)s article"
-msgstr[1] "%(cart_quantity)s articles"
-=======
 msgstr[0] "1 produit"
 msgstr[1] "%(cart_quantity)s produits"
->>>>>>> e2dc72be
-
-#: .\templates\includes\user_panel.html.py:6
+
+#: templates/includes/user_panel.html:6
 msgid "in cart"
-<<<<<<< HEAD
-msgstr "dans le panier"
-=======
 msgstr "ajouté au panier"
->>>>>>> e2dc72be
-
-#: .\templates\includes\user_panel.html.py:10 .\templates\shop\cart.html.py:56
+
+#: templates/includes/user_panel.html:10 templates/shop/cart.html:56
 msgid "Go to Checkout"
 msgstr "Valider la commande"
 
-#: .\templates\includes\user_panel.html.py:14
+#: templates/includes/user_panel.html:14
 #, python-format
 msgid "Wishlist contains 1 item"
 msgid_plural " Wishlist contains %(wishlist_count)s items"
-<<<<<<< HEAD
-msgstr[0] "%(wishlist_count)s article dans la liste d'envies"
-msgstr[1] "%(wishlist_count)s articles dans la liste d'envies"
-
-#: .\templates\pages\category.html.py:38
-msgid "Sort by"
-msgstr "Trier par"
-
-#: .\templates\pages\category.html.py:62 .\templates\shop\product.html.py:77
-=======
 msgstr[0] "Votre liste d'envies contient 1 produit"
 msgstr[1] "Votre liste d'envies contient %(wishlist_count)s produits"
 
@@ -1397,19 +756,14 @@
 msgstr "Classer par"
 
 #: templates/pages/category.html:62 templates/shop/product.html:77
->>>>>>> e2dc72be
 msgid "On sale:"
 msgstr "Soldé :"
 
-<<<<<<< HEAD
-#: .\templates\pages\category.html.py:66
-=======
 #: templates/pages/category.html:66
->>>>>>> e2dc72be
 msgid "Coming soon"
 msgstr "Bientôt"
 
-#: .\templates\shop\billing_shipping.html.py:17
+#: templates/shop/billing_shipping.html:17
 #, python-format
 msgid ""
 "\n"
@@ -1418,16 +772,6 @@
 "<a href=\"%(signup_url)s?next=%(next)s\">sign up</a>.\n"
 msgstr ""
 "\n"
-<<<<<<< HEAD
-"Si vous possédez déjà un compte client, ou si vous souhaitez en créer un, "
-"merci de\n"
-"<a href=\"%(login_url)s?next=%(next)s\">vous connecter</a> ou\n"
-"<a href=\"%(signup_url)s?next=%(next)s\">de créer un compte</a>.\n"
-
-#: .\templates\shop\billing_shipping.html.py:28
-#: .\templates\shop\confirmation.html.py:8
-#: .\templates\shop\includes\order_details.html.py:13
-=======
 "Si vous avez déjà un compte,\n"
 "<a href=\"%(login_url)s?next=%(next)s\">identifiez vous</a>.\n"
 "Vous pouvez aussi <a href=\"%(signup_url)s?next=%(next)s\">créer un compte</"
@@ -1435,203 +779,137 @@
 
 #: templates/shop/billing_shipping.html:28 templates/shop/confirmation.html:8
 #: templates/shop/includes/order_details.html:13
->>>>>>> e2dc72be
 msgid "Billing Details"
 msgstr "Coordonnées de facturation"
 
-#: .\templates\shop\billing_shipping.html.py:33
+#: templates/shop/billing_shipping.html:33
 msgid "Delivery Details"
 msgstr "Coordonnées de livraison"
 
-#: .\templates\shop\cart.html.py:4 .\templates\shop\cart.html.py:5
-#: .\templates\shop\cart.html.py:9
+#: templates/shop/cart.html:4 templates/shop/cart.html.py:5
+#: templates/shop/cart.html:9
 msgid "Your Cart"
 msgstr "Votre panier"
 
-#: .\templates\shop\cart.html.py:22
-#: .\templates\shop\includes\order_details.html.py:37
+#: templates/shop/cart.html:22 templates/shop/includes/order_details.html:37
 msgid "Item"
 msgstr "Article"
 
-#: .\templates\shop\cart.html.py:24
-#: .\templates\shop\includes\order_details.html.py:39
+#: templates/shop/cart.html:24 templates/shop/includes/order_details.html:39
 msgid "Qty"
 msgstr "Qté"
 
-#: .\templates\shop\cart.html.py:25
-#: .\templates\shop\includes\order_details.html.py:40
+#: templates/shop/cart.html:25 templates/shop/includes/order_details.html:40
 msgid "Price"
 msgstr "Prix"
 
-#: .\templates\shop\cart.html.py:26
+#: templates/shop/cart.html:26
 msgid "Remove?"
 msgstr "Supprimer ?"
 
-#: .\templates\shop\cart.html.py:57
+#: templates/shop/cart.html:57
 msgid "Update Cart"
 msgstr "Mettre à jour le panier"
-<<<<<<< HEAD
-
-#: .\templates\shop\cart.html.py:65
-msgid "Apply"
-msgstr ""
-
-#: .\templates\shop\cart.html.py:71
-=======
 
 #: templates/shop/cart.html:65
 msgid "Apply"
 msgstr "Appliquer la remise"
 
 #: templates/shop/cart.html:71
->>>>>>> e2dc72be
 msgid "You may also like:"
 msgstr "Vous pourriez également être intéressé par :"
 
-<<<<<<< HEAD
-#: .\templates\shop\cart.html.py:96
-msgid "Your Cart is empty."
-msgstr "Votre panier est vide"
-=======
 #: templates/shop/cart.html:96
 msgid "Your Cart is empty."
 msgstr "Votre panier est vide."
->>>>>>> e2dc72be
-
-#: .\templates\shop\checkout.html.py:4 .\templates\shop\checkout.html.py:5
+
+#: templates/shop/checkout.html:4 templates/shop/checkout.html.py:5
 msgid "Checkout"
 msgstr "Commande"
 
-#: .\templates\shop\checkout.html.py:5
+#: templates/shop/checkout.html:5
 msgid "Step"
 msgstr "Étape"
 
-#: .\templates\shop\checkout.html.py:5
+#: templates/shop/checkout.html:5
 msgid "of"
 msgstr "sur"
 
-#: .\templates\shop\checkout.html.py:26 .\templates\shop\complete.html.py:70
+#: templates/shop/checkout.html:26 templates/shop/complete.html:70
 msgid "Complete"
-msgstr "Terminer"
-
-#: .\templates\shop\checkout.html.py:46
+msgstr "Complétée"
+
+#: templates/shop/checkout.html:46
 msgid "Edit Cart"
 msgstr "Modifier le panier"
 
-#: .\templates\shop\checkout.html.py:59
+#: templates/shop/checkout.html:59
 msgid "Please correct the errors below."
-<<<<<<< HEAD
-msgstr "Merci de corriger les erreurs ci-dessous"
-=======
 msgstr "Veuillez corriger les erreurs ci-dessous."
->>>>>>> e2dc72be
-
-#: .\templates\shop\checkout.html.py:70
+
+#: templates/shop/checkout.html:70
 msgid "Next"
-<<<<<<< HEAD
-msgstr "Étape Suivante"
-=======
 msgstr "Poursuivre"
->>>>>>> e2dc72be
-
-#: .\templates\shop\checkout.html.py:72
+
+#: templates/shop/checkout.html:72
 msgid "Back"
 msgstr "Revenir"
 
-#: .\templates\shop\checkout.html.py:77
+#: templates/shop/checkout.html:77
 msgid "Your cart is empty."
 msgstr "Votre panier est vide."
 
-#: .\templates\shop\checkout.html.py:78
+#: templates/shop/checkout.html:78
 msgid ""
 "This may be due to your session timing out after a period of inactivity."
-<<<<<<< HEAD
-msgstr "Votre session a peut-être expirée après une période d'inactivité."
-=======
 msgstr ""
 "Ceci est peut être dû à votre session ayant expiré après une période "
 "d'inactivité."
->>>>>>> e2dc72be
-
-#: .\templates\shop\checkout.html.py:79
+
+#: templates/shop/checkout.html:79
 msgid "We apologize for the inconvenience."
-<<<<<<< HEAD
-msgstr "Veuillez nous excuser."
-=======
 msgstr "Nous nous excusons pour le désagrément."
->>>>>>> e2dc72be
-
-#: .\templates\shop\checkout.html.py:81 .\templates\shop\wishlist.html.py:40
+
+#: templates/shop/checkout.html:81 templates/shop/wishlist.html:40
 msgid "Continue Shopping"
-<<<<<<< HEAD
-msgstr "Continuer les achats"
-=======
 msgstr " Revenir aux achats"
->>>>>>> e2dc72be
-
-#: .\templates\shop\complete.html.py:4 .\templates\shop\complete.html.py:61
+
+#: templates/shop/complete.html:4 templates/shop/complete.html.py:61
 msgid "Order Complete"
 msgstr "Commande terminée"
 
-#: .\templates\shop\complete.html.py:75
+#: templates/shop/complete.html:75
 msgid "Thank you for shopping with us, your order is complete."
-<<<<<<< HEAD
-msgstr "Merci de votre confiance, votre commande est terminée."
-=======
 msgstr "Merci d'avoir acheté chez nous, votre commande est terminée."
->>>>>>> e2dc72be
-
-#: .\templates\shop\complete.html.py:76
+
+#: templates/shop/complete.html:76
 msgid "We've sent you a receipt via email."
-<<<<<<< HEAD
-msgstr "Nous vous avons envoyé un reçu par email"
-=======
 msgstr "Nous vous avons envoyé un récépissé par e-mail."
->>>>>>> e2dc72be
-
-#: .\templates\shop\complete.html.py:77
+
+#: templates/shop/complete.html:77
 msgid "You can also view your invoice using one of the links below."
-<<<<<<< HEAD
-msgstr "Vous pouvez consulter votre facture en utilisant les liens ci-dessous."
-=======
 msgstr "Vous pouvez aussi visualiser votre facture grâce aux liens ci dessous."
->>>>>>> e2dc72be
-
-#: .\templates\shop\complete.html.py:81
+
+#: templates/shop/complete.html:81
 msgid "View invoice in your browser"
 msgstr "Voir la facture dans votre navigateur"
 
-#: .\templates\shop\confirmation.html.py:17
-#: .\templates\shop\includes\order_details.html.py:14
+#: templates/shop/confirmation.html:17
+#: templates/shop/includes/order_details.html:14
 msgid "Shipping Details"
 msgstr "Livraison"
 
-<<<<<<< HEAD
-#: .\templates\shop\order_history.html.py:4
-#: .\templates\shop\order_history.html.py:5
-#: .\templates\shop\order_history.html.py:9
-=======
 #: templates/shop/order_history.html:4 templates/shop/order_history.html:5
 #: templates/shop/order_history.html:9
->>>>>>> e2dc72be
 msgid "Order History"
 msgstr "Historique des commandes"
 
-#: .\templates\shop\order_history.html.py:19
+#: templates/shop/order_history.html:19
 msgid "Date / time"
 msgstr "Date / Heure"
 
-#: .\templates\shop\order_history.html.py:21
+#: templates/shop/order_history.html:21
 msgid "Paid"
-<<<<<<< HEAD
-msgstr "Montant"
-
-#: .\templates\shop\order_history.html.py:32
-msgid "Download PDF"
-msgstr "Télécharger en PDF"
-
-#: .\templates\shop\order_history.html.py:33
-=======
 msgstr "Payé"
 
 #: templates/shop/order_history.html:32
@@ -1639,87 +917,74 @@
 msgstr "Télécharger le PDF"
 
 #: templates/shop/order_history.html:33
->>>>>>> e2dc72be
 msgid "View invoice"
 msgstr "Voir la facture"
 
-#: .\templates\shop\order_history.html.py:41
+#: templates/shop/order_history.html:41
 msgid "You have not ordered anything from us yet."
-<<<<<<< HEAD
-msgstr "Vous n'avez pas encore passé de commande dans notre boutique."
-=======
 msgstr "Vous n'avez encore jamais passé commande chez nous."
->>>>>>> e2dc72be
-
-#: .\templates\shop\product.html.py:93 .\templates\shop\wishlist.html.py:30
+
+#: templates/shop/product.html:93 templates/shop/wishlist.html:30
 msgid "Buy"
 msgstr "Acheter"
 
-#: .\templates\shop\product.html.py:94
+#: templates/shop/product.html:94
 msgid "Save for later"
 msgstr "Enregistrer pour plus tard"
 
-#: .\templates\shop\product.html.py:99
+#: templates/shop/product.html:99
 msgid "This product is currently unavailable."
 msgstr "Ce produit n'est pas disponible actuellement."
 
-#: .\templates\shop\product.html.py:105
+#: templates/shop/product.html:105
 msgid "Related Products"
 msgstr "Produits liés à celui-ci"
 
-#: .\templates\shop\wishlist.html.py:4 .\templates\shop\wishlist.html.py:5
-#: .\templates\shop\wishlist.html.py:9
+#: templates/shop/wishlist.html:4 templates/shop/wishlist.html.py:5
+#: templates/shop/wishlist.html:9
 msgid "Your Wishlist"
-<<<<<<< HEAD
-msgstr "Votre liste d'envie"
-=======
 msgstr "Votre liste d'envies"
->>>>>>> e2dc72be
-
-#: .\templates\shop\wishlist.html.py:31
+
+#: templates/shop/wishlist.html:31
 msgid "Remove"
 msgstr "Supprimer"
 
-#: .\templates\shop\wishlist.html.py:38
+#: templates/shop/wishlist.html:38
 msgid "Your wishlist is empty."
 msgstr "Votre liste d'envies est vide."
 
-#: .\templates\shop\includes\order_details.html.py:10
+#: templates/shop/includes/order_details.html:10
 msgid "Your Details"
 msgstr "Vos informations"
 
-#: .\templates\shop\includes\order_details.html.py:34
+#: templates/shop/includes/order_details.html:34
 msgid "Items Ordered"
 msgstr "Objets commandés"
 
-#: .\templates\shop\includes\order_totals.html.py:4
-#: .\templates\shop\includes\order_totals.txt.py:2
+#: templates/shop/includes/order_totals.html:4
+#: templates/shop/includes/order_totals.txt:2
 msgid "Sub total"
 msgstr "Sous-total"
 
-#: .\templates\shop\includes\order_totals.html.py:12
-#: .\templates\shop\includes\order_totals.txt.py:4
+#: templates/shop/includes/order_totals.html:12
+#: templates/shop/includes/order_totals.txt:4
 msgid "Discount"
 msgstr "Réduction"
 
-#: .\templates\shop\includes\order_totals.html.py:23
-#: .\templates\shop\includes\order_totals.txt.py:6
+#: templates/shop/includes/order_totals.html:23
+#: templates/shop/includes/order_totals.txt:6
 msgid "Shipping"
 msgstr "Livraison"
 
-#: .\templates\shop\includes\order_totals.html.py:28
-#: .\templates\shop\includes\order_totals.txt.py:7
+#: templates/shop/includes/order_totals.html:28
+#: templates/shop/includes/order_totals.txt:7
 msgid "Total"
 msgstr "Total"
 
-#: .\templates\shop\includes\payment_fields.html.py:3
+#: templates/shop/includes/payment_fields.html:3
 msgid "Payment Details"
 msgstr "Paiement"
 
-#: .\templates\shop\includes\payment_fields.html.py:8
+#: templates/shop/includes/payment_fields.html:8
 msgid "Card Expiry"
-<<<<<<< HEAD
-msgstr "Expire fin"
-=======
-msgstr "Date d'expiration"
->>>>>>> e2dc72be
+msgstr "Date d'expiration"