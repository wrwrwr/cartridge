--- conflicted
+++ resolved
@@ -21,11 +21,7 @@
 from mezzanine.utils.translation import for_all_languages
 
 from cartridge.shop import fields, managers
-<<<<<<< HEAD
 from cartridge.shop.utils import order_totals_fields, set_shipping
-=======
-from cartridge.shop.utils import order_totals_fields
->>>>>>> f1a8b462
 
 try:
     from _mysql_exceptions import OperationalError
