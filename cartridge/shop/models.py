from decimal import Decimal
from operator import iand, ior

from django.core.urlresolvers import reverse
from django.db import models
from django.db.models.signals import m2m_changed
from django.db.models import CharField, F, Q
from django.db.models.base import ModelBase
from django.db.utils import DatabaseError
from django.dispatch import receiver
from django.utils.timezone import now
from django.utils.translation import (ugettext, ugettext_lazy as _,
                                      pgettext_lazy)

from mezzanine.conf import settings
from mezzanine.core.managers import DisplayableManager
from mezzanine.core.models import Displayable, RichText, Orderable
from mezzanine.generic.fields import RatingField
from mezzanine.pages.models import Page
from mezzanine.utils.models import AdminThumbMixin, upload_to
from mezzanine.utils.translation import for_all_languages

from cartridge.shop import fields, managers
from cartridge.shop.utils import order_totals_fields, set_shipping

try:
    from _mysql_exceptions import OperationalError
except ImportError:
    class OperationalError(StandardError):
        """
        This class is purely to prevent a NameError if
        _mysql_exceptions.OperationalError is not available.
        """


class Priced(models.Model):
    """
    Abstract model with unit and sale price fields. Inherited by
    ``Product`` and ``ProductVariation`` models.
    """

    unit_price = fields.MoneyField(_("Unit price"))
    sale_id = models.IntegerField(null=True)
    sale_price = fields.MoneyField(_("Sale price"))
    sale_from = models.DateTimeField(_("Sale start"), blank=True, null=True)
    sale_to = models.DateTimeField(_("Sale end"), blank=True, null=True)
    sku = fields.SKUField(unique=True, blank=True, null=True)
    num_in_stock = models.IntegerField(_("Number in stock"), blank=True,
                                       null=True)

    class Meta:
        abstract = True

    def on_sale(self):
        """
        Returns True if the sale price is applicable.
        """
        n = now()
        valid_from = self.sale_from is None or self.sale_from < n
        valid_to = self.sale_to is None or self.sale_to > n
        return self.sale_price is not None and valid_from and valid_to

    def has_price(self):
        """
        Returns True if there is a valid price.
        """
        return self.on_sale() or self.unit_price is not None

    def price(self):
        """
        Returns the actual price - sale price if applicable otherwise
        the unit price.
        """
        if self.on_sale():
            return self.sale_price
        elif self.has_price():
            return self.unit_price
        return Decimal("0")

    def copy_price_fields_to(self, obj_to):
        """
        Copies each of the fields for the ``Priced`` model from one
        instance to another. Used for synchronising the denormalised
        fields on ``Product`` instances with their default variation.
        """
        for field in Priced._meta.fields:
            if not isinstance(field, models.AutoField):
                setattr(obj_to, field.name, getattr(self, field.name))
        obj_to.save()


class Product(Orderable, Displayable, Priced, RichText, AdminThumbMixin):
    """
    Container model for a product that stores information common to
    all of its variations such as the product's title and description.
    """

    available = models.BooleanField(_("Available for purchase"),
                                    default=False)
    image = CharField(_("Image"), max_length=100, blank=True, null=True)
    categories = models.ManyToManyField("Category", blank=True,
                                        verbose_name=_("Product categories"))
    date_added = models.DateTimeField(_("Date added"), auto_now_add=True,
                                      null=True)
    related_products = models.ManyToManyField("self",
                             verbose_name=_("Related products"), blank=True)
    upsell_products = models.ManyToManyField("self",
                             verbose_name=_("Upsell products"), blank=True)
    rating = RatingField(verbose_name=_("Rating"))

    objects = DisplayableManager()

    admin_thumb_field = "image"

    class Meta:
        verbose_name = _("Product")
        verbose_name_plural = _("Products")

    def save(self, *args, **kwargs):
        """
        Copies the price fields to the default variation when
        ``SHOP_USE_VARIATIONS`` is False, and the product is
        updated via the admin change list.
        """
        updating = self.id is not None
        super(Product, self).save(*args, **kwargs)
        if updating and not settings.SHOP_USE_VARIATIONS:
            default = self.variations.get(default=True)
            self.copy_price_fields_to(default)

    @models.permalink
    def get_absolute_url(self):
        return ("shop_product", (), {"slug": self.slug})

    def copy_default_variation(self):
        """
        Copies the price and image fields from the default variation
        when the product is updated via the change view.
        """
        default = self.variations.get(default=True)
        default.copy_price_fields_to(self)
        if default.image:
            self.image = default.image.file.name
        self.save()


class ProductImage(Orderable):
    """
    An image for a product - a relationship is also defined with the
    product's variations so that each variation can potentially have
    it own image, while the relationship between the ``Product`` and
    ``ProductImage`` models ensures there is a single set of images
    for the product.
    """

    file = models.ImageField(_("Image"),
        upload_to=upload_to("shop.ProductImage.file", "product"))
    description = CharField(_("Description"), blank=True, max_length=100)
    product = models.ForeignKey("Product", related_name="images")

    class Meta:
        verbose_name = _("Image")
        verbose_name_plural = _("Images")
        order_with_respect_to = "product"

    def __unicode__(self):
        value = self.description
        if not value:
            value = self.file.name
        if not value:
            value = ""
        return value


class ProductOption(models.Model):
    """
    A selectable option for a product such as size or colour.
    """
    type = models.IntegerField(_("Type"),
                               choices=settings.SHOP_OPTION_TYPE_CHOICES)
    name = fields.OptionField(_("Name"))

    objects = managers.ProductOptionManager()

    def __unicode__(self):
        return "%s: %s" % (self.get_type_display(), self.name)

    class Meta:
        verbose_name = _("Product option")
        verbose_name_plural = _("Product options")


class ProductVariationMetaclass(ModelBase):
    """
    Metaclass for the ``ProductVariation`` model that dynamcally
    assigns an ``fields.OptionField`` for each option in the
    ``SHOP_PRODUCT_OPTIONS`` setting.
    """
    def __new__(cls, name, bases, attrs):
        # Only assign new attrs if not a proxy model.
        if not ("Meta" in attrs and getattr(attrs["Meta"], "proxy", False)):
            for option in settings.SHOP_OPTION_TYPE_CHOICES:
                attrs["option%s" % option[0]] = fields.OptionField(option[1])
        args = (cls, name, bases, attrs)
        return super(ProductVariationMetaclass, cls).__new__(*args)


class ProductVariation(Priced):
    """
    A combination of selected options from
    ``SHOP_OPTION_TYPE_CHOICES`` for a ``Product`` instance.
    """

    product = models.ForeignKey("Product", related_name="variations")
    default = models.BooleanField(_("Default"))
    image = models.ForeignKey("ProductImage", verbose_name=_("Image"),
                              null=True, blank=True)

    objects = managers.ProductVariationManager()

    __metaclass__ = ProductVariationMetaclass

    class Meta:
        ordering = ("-default",)

    def __unicode__(self):
        """
        Display the option names and values for the variation.
        """
        options = []
        for field in self.option_fields():
            if getattr(self, field.name) is not None:
                options.append("%s: %s" % (unicode(field.verbose_name),
                                           getattr(self, field.name)))
        return ("%s %s" % (unicode(self.product), ", ".join(options))).strip()

    def save(self, *args, **kwargs):
        """
        Use the variation's ID as the SKU when the variation is first
        created.
        """
        super(ProductVariation, self).save(*args, **kwargs)
        if not self.sku:
            self.sku = self.id
            self.save()

    def get_absolute_url(self):
        return self.product.get_absolute_url()

    @classmethod
    def option_fields(cls):
        """
        Returns each of the model fields that are dynamically created
        from ``SHOP_OPTION_TYPE_CHOICES`` in
        ``ProductVariationMetaclass``.
        """
        all_fields = cls._meta.fields
        return [f for f in all_fields if isinstance(f, fields.OptionField)]

    def options(self):
        """
        Returns the field values of each of the model fields that are
        dynamically created from ``SHOP_OPTION_TYPE_CHOICES`` in
        ``ProductVariationMetaclass``.
        """
        return [getattr(self, field.name) for field in self.option_fields()]

    def live_num_in_stock(self):
        """
        Returns the live number in stock, which is
        ``self.num_in_stock - num in carts``. Also caches the value
        for subsequent lookups.
        """
        if self.num_in_stock is None:
            return None
        if not hasattr(self, "_cached_num_in_stock"):
            num_in_stock = self.num_in_stock
            items = CartItem.objects.filter(sku=self.sku)
            aggregate = items.aggregate(quantity_sum=models.Sum("quantity"))
            num_in_carts = aggregate["quantity_sum"]
            if num_in_carts is not None:
                num_in_stock = num_in_stock - num_in_carts
            self._cached_num_in_stock = num_in_stock
        return self._cached_num_in_stock

    def has_stock(self, quantity=1):
        """
        Returns ``True`` if the given quantity is in stock, by checking
        against ``live_num_in_stock``. ``True`` is returned when
        ``num_in_stock`` is ``None`` which is how stock control is
        disabled.
        """
        live = self.live_num_in_stock()
        return live is None or quantity == 0 or live >= quantity

    def update_stock(self, quantity):
        """
        Update the stock amount - called when an order is complete.
        Also update the denormalised stock amount of the product if
        this is the default variation.
        """
        if self.num_in_stock is not None:
            self.num_in_stock += quantity
            self.save()
            if self.default:
                self.product.num_in_stock = self.num_in_stock
                self.product.save()


class Category(Page, RichText):
    """
    A category of products on the website.
    """

    featured_image = models.ImageField(_("Featured Image"),
        upload_to=upload_to("shop.Category.featured_image", "shop"),
        null=True, blank=True)
    products = models.ManyToManyField("Product", blank=True,
                                     verbose_name=_("Products"),
                                     through=Product.categories.through)
    options = models.ManyToManyField("ProductOption", blank=True,
                                     verbose_name=_("Product options"),
                                     related_name="product_options")
    sale = models.ForeignKey("Sale", verbose_name=_("Sale"),
                             blank=True, null=True)
    price_min = fields.MoneyField(_("Minimum price"), blank=True, null=True)
    price_max = fields.MoneyField(_("Maximum price"), blank=True, null=True)
    combined = models.BooleanField(_("Combined"), default=True,
        help_text=_("If checked, "
        "products must match all specified filters, otherwise products "
        "can match any specified filter."))

    admin_thumb_field = "featured_image"

    class Meta:
        ordering = ("parent___order", "_order")
        verbose_name = _("Product category")
        verbose_name_plural = _("Product categories")

    def filters(self):
        """
        Returns product filters as a Q object for the category.
        """
        # Build a list of Q objects to filter variations by.
        filters = []
        # Build a lookup dict of selected options for variations.
        options = self.options.as_fields()
        if options:
            lookup = dict([("%s__in" % k, v) for k, v in options.items()])
            filters.append(Q(**lookup))
        # Q objects used against variations to ensure sale date is
        # valid when filtering by sale, or sale price.
        n = now()
        valid_sale_from = Q(sale_from__isnull=True) | Q(sale_from__lte=n)
        valid_sale_to = Q(sale_to__isnull=True) | Q(sale_to__gte=n)
        valid_sale_date = valid_sale_from & valid_sale_to
        # Filter by variations with the selected sale if the sale date
        # is valid.
        if self.sale_id:
            filters.append(Q(sale_id=self.sale_id) & valid_sale_date)
        # If a price range is specified, use either the unit price or
        # a sale price if the sale date is valid.
        if self.price_min or self.price_max:
            prices = []
            if self.price_min:
                sale = Q(sale_price__gte=self.price_min) & valid_sale_date
                prices.append(Q(unit_price__gte=self.price_min) | sale)
            if self.price_max:
                sale = Q(sale_price__lte=self.price_max) & valid_sale_date
                prices.append(Q(unit_price__lte=self.price_max) | sale)
            filters.append(reduce(iand, prices))
        # Turn the variation filters into a product filter.
        operator = iand if self.combined else ior
        products = Q(id__in=self.products.only("id"))
        if filters:
            filters = reduce(operator, filters)
            variations = ProductVariation.objects.filter(filters)
            filters = [Q(variations__in=variations)]
            # If filters exist, checking that products have been
            # selected is neccessary as combining the variations
            # with an empty ID list lookup and ``AND`` will always
            # result in an empty result.
            if self.products.count() > 0:
                filters.append(products)
            return reduce(operator, filters)
        return products


class Order(models.Model):

    billing_detail_first_name = CharField(_("First name"), max_length=100)
    billing_detail_last_name = CharField(_("Last name"), max_length=100)
    billing_detail_street = CharField(_("Street"), max_length=100)
    billing_detail_city = CharField(_("City/Suburb"), max_length=100)
    billing_detail_state = CharField(_("State/Region"), max_length=100)
    billing_detail_postcode = CharField(_("Zip/Postcode"), max_length=10)
    billing_detail_country = CharField(_("Country"), max_length=100)
    billing_detail_phone = CharField(_("Phone"), max_length=20)
    billing_detail_email = models.EmailField(_("Email"))
    shipping_detail_first_name = CharField(_("First name"), max_length=100)
    shipping_detail_last_name = CharField(_("Last name"), max_length=100)
    shipping_detail_street = CharField(_("Street"), max_length=100)
    shipping_detail_city = CharField(_("City/Suburb"), max_length=100)
    shipping_detail_state = CharField(_("State/Region"), max_length=100)
    shipping_detail_postcode = CharField(_("Zip/Postcode"), max_length=10)
    shipping_detail_country = CharField(_("Country"), max_length=100)
    shipping_detail_phone = CharField(_("Phone"), max_length=20)
    additional_instructions = models.TextField(_("Additional instructions"),
                                               blank=True)
    time = models.DateTimeField(_("Time"), auto_now_add=True, null=True)
    key = CharField(max_length=40)
    user_id = models.IntegerField(blank=True, null=True)
    shipping_type = CharField(_("Shipping type"), max_length=50, blank=True)
    shipping_total = fields.MoneyField(_("Shipping total"))
    tax_type = CharField(_("Tax type"), max_length=50, blank=True)
    tax_total = fields.MoneyField(_("Tax total"))
    item_total = fields.MoneyField(_("Item total"))
    discount_type = CharField(_("Discount type"), max_length=50, blank=True)
    discount_code = fields.DiscountCodeField(_("Discount code"), blank=True)
    discount_total = fields.MoneyField(_("Discount total"))
    total = fields.MoneyField(_("Order total"))
    transaction_id = CharField(_("Transaction ID"), max_length=255, null=True,
                               blank=True)

    status = models.CharField(_("Status"), max_length=20,
                            choices=settings.SHOP_ORDER_STATUS_CHOICES,
                            default=settings.SHOP_ORDER_STATUS_CHOICES[0][0])

    objects = managers.OrderManager()

    # These are fields that are stored in the session. They're copied to
    # the order in setup() and removed from the session in complete().
    session_fields = order_totals_fields()

    class Meta:
        verbose_name = pgettext_lazy("shop", u"Order")
        verbose_name_plural = pgettext_lazy("shop", u"Orders")
        ordering = ("-id",)

    def __unicode__(self):
        return "#%s %s %s" % (self.id, self.billing_name(), self.time)

    def billing_name(self):
        return "%s %s" % (self.billing_detail_first_name,
                          self.billing_detail_last_name)
    billing_name.short_description = _("Billing name")

    def setup(self, request):
        """
        Set order fields that are stored in the session, item_total
        and total based on the given cart, and copy the cart items
        to the order. Called in the final step of the checkout process
        prior to the payment handler being called.
        """
        self.key = request.session.session_key
        self.user_id = request.user.id
        for field in self.session_fields:
            if field in request.session:
                setattr(self, field, request.session[field])
        self.total = self.item_total = request.cart.total_price()
        for total_field, _, _ in settings.SHOP_ORDER_TOTALS:
            total = getattr(self, total_field)
            if total is not None:
                total = Decimal(str(total))
                setattr(self, total_field, total)
                self.total += total
        self.save()  # We need an ID before we can add related items.
        for cart_item in request.cart:
            field_values = dict((f.name, getattr(cart_item, f.name)) for f in
                                SelectedProduct._meta.fields)
            order_item = self.items.create(**field_values)
            # Reassign attribute values from cart item to the new order item.
            for value in cart_item.attribute_values():
                value.item = order_item
                value.save()

    def complete(self, request):
        """
        Remove order fields that are stored in the session, reduce the
        stock level for the items in the order, decrement the uses
        remaining count for discount code (if applicable) and then
        delete the cart.
        """
        self.save()  # Save the transaction ID.
        code = request.session.get('discount_code')
        if code:
            DiscountCode.objects.active().filter(code=code).update(
                uses_remaining=F('uses_remaining') - 1)
        for field in self.session_fields:
            if field in request.session:
                del request.session[field]
        try:
            del request.session["order"]
        except KeyError:
            pass
        for item in request.cart:
            try:
                variation = ProductVariation.objects.get(sku=item.sku)
            except ProductVariation.DoesNotExist:
                pass
            else:
                variation.update_stock(item.quantity * -1)
                variation.product.actions.purchased()
        request.cart.delete()

    def details_as_dict(self):
        """
        Returns the billing_detail_* and shipping_detail_* fields
        as two name/value pairs of fields in a dict for each type.
        Used in template contexts for rendering each type as groups
        of names/values.
        """
        context = {}
        for fieldset in ("billing_detail", "shipping_detail"):
            fields = [(f.verbose_name, getattr(self, f.name)) for f in
                self._meta.fields if f.name.startswith(fieldset)]
            context["order_%s_fields" % fieldset] = fields
        return context

    def invoice(self):
        """
        Returns the HTML for a link to the PDF invoice for use in the
        order listing view of the admin.
        """
        url = reverse("shop_invoice", args=(self.id,))
        text = ugettext("Download PDF invoice")
        return "<a href='%s?format=pdf'>%s</a>" % (url, text)
    invoice.allow_tags = True
    invoice.short_description = ""


class Cart(models.Model):

    last_updated = models.DateTimeField(_("Last updated"), null=True)

    objects = managers.CartManager()

    def __iter__(self):
        """
        Allow the cart to be iterated giving access to the cart's items,
        ensuring the items are only retrieved once and cached.
        """
        if not hasattr(self, "_cached_items"):
            self._cached_items = self.items.all()
        return iter(self._cached_items)

    def add_item(self, variation, quantity, attribute_values):
        """
        Increase quantity of existing item if SKU and attributes match,
        otherwise create new.
        """

        # Apply attributes price modifications.
        price = variation.price()
        for attribute, value in attribute_values.iteritems():
            price += value.price

        kwargs = {"sku": variation.sku, "unit_price": price}
        kwargs["attributes_hash"] = attributes_hash(attribute_values)
        item, created = self.items.get_or_create(**kwargs)

        if created:
            def set_description_and_url():
                item.description = unicode(variation)
                item.url = variation.product.get_absolute_url()
            for_all_languages(set_description_and_url)
            item.unit_price = price
            image = variation.image
            if image is not None:
                item.image = unicode(image.file)
            # Link values to the cart item and save them.
            for attribute, value in attribute_values.iteritems():
                value.item = item
                value.save()
                try:
                    if value.item_image and value.image is not None:
                        item.image = unicode(value.image)
                except AttributeError:
                    pass
            variation.product.actions.added_to_cart()
        item.quantity += quantity
        item.save()

    def has_items(self):
        """
        Template helper function - does the cart have items?
        """
        return len(list(self)) > 0

    def total_quantity(self):
        """
        Template helper function - sum of all item quantities.
        """
        return sum([item.quantity for item in self])

    def total_price(self):
        """
        Template helper function - sum of all costs of item quantities.
        """
        return sum([item.total_price for item in self])

    def skus(self):
        """
        Returns a list of skus for items in the cart. Used by
        ``upsell_products`` and ``calculate_discount``.
        """
        return [item.sku for item in self]

    def upsell_products(self):
        """
        Returns the upsell products for each of the items in the cart.
        """
        cart = Product.objects.filter(variations__sku__in=self.skus())
        published_products = Product.objects.published()
        for_cart = published_products.filter(upsell_products__in=cart)
        with_cart_excluded = for_cart.exclude(variations__sku__in=self.skus())
        return list(with_cart_excluded.distinct())

    def calculate_discount(self, discount):
        """
        Calculates the discount based on the items in a cart, some
        might have the discount, others might not.
        """
        # Discount applies to cart total if not product specific.
        products = discount.all_products()
        if products.count() == 0:
            return discount.calculate(self.total_price())
        total = Decimal("0")
        # Create a list of skus in the cart that are applicable to
        # the discount, and total the discount for appllicable items.
        lookup = {"product__in": products, "sku__in": self.skus()}
        discount_variations = ProductVariation.objects.filter(**lookup)
        discount_skus = discount_variations.values_list("sku", flat=True)
        for item in self:
            if item.sku in discount_skus:
                total += discount.calculate(item.unit_price) * item.quantity
        return total


class SelectedProduct(models.Model):
    """
    Abstract model representing a "selected" product in a cart or order.
    """

    sku = fields.SKUField()
    attributes_hash = models.CharField(max_length=32, editable=False)
    description = CharField(_("Description"), max_length=200)
    quantity = models.IntegerField(_("Quantity"), default=0)
    unit_price = fields.MoneyField(_("Unit price"), default=Decimal("0"))
    total_price = fields.MoneyField(_("Total price"), default=Decimal("0"))

    class Meta:
        abstract = True

    def __unicode__(self):
        return ""

    def save(self, *args, **kwargs):
        """
        Set the total price based on the given quantity. If the
        quantity is zero, which may occur via the cart page, just
        delete it.
        """
        if not self.id or self.quantity > 0:
            self.total_price = self.unit_price * self.quantity
            super(SelectedProduct, self).save(*args, **kwargs)
        else:
            self.delete()

    def attribute_values(self):
        """
        Returns attribute values assigned to this item.
        """
        from django.contrib.contenttypes.models import ContentType
        return AttributeValue.objects.filter(item_id=self.id,
            item_type=ContentType.objects.get_for_model(self.__class__))

    def visible_attribute_values(self):
        """
        Returns those attribute values that should be displayed in cart
        and order details.
        """
        return self.attribute_values().filter(visible=True)


class CartItem(SelectedProduct):

    cart = models.ForeignKey("Cart", related_name="items")
    url = CharField(max_length=200)
    image = CharField(max_length=200, null=True)

    def get_absolute_url(self):
        return self.url


class OrderItem(SelectedProduct):
    """
    A selected product in a completed order.
    """
    order = models.ForeignKey("Order", related_name="items")


class ProductAction(models.Model):
    """
    Records an incremental value for an action against a product such
    as adding to cart or purchasing, for sales reporting and
    calculating popularity. Not yet used but will be used for product
    popularity and sales reporting.
    """

    product = models.ForeignKey("Product", related_name="actions")
    timestamp = models.IntegerField()
    total_cart = models.IntegerField(default=0)
    total_purchase = models.IntegerField(default=0)

    objects = managers.ProductActionManager()

    class Meta:
        unique_together = ("product", "timestamp")


class Discount(models.Model):
    """
    Abstract model representing one of several types of monetary
    reductions, as well as a date range they're applicable for, and
    the products and products in categories that the reduction is
    applicable for.
    """

    title = CharField(_("Title"), max_length=100)
    active = models.BooleanField(_("Active"), default=True)
    products = models.ManyToManyField("Product", blank=True,
                                      verbose_name=_("Products"))
    categories = models.ManyToManyField("Category", blank=True,
                                        related_name="%(class)s_related",
                                        verbose_name=_("Categories"))
    discount_deduct = fields.MoneyField(_("Reduce by amount"))
    discount_percent = fields.PercentageField(_("Reduce by percent"),
                                           max_digits=5, decimal_places=2,
                                           blank=True, null=True)
    discount_exact = fields.MoneyField(_("Reduce to amount"))
    valid_from = models.DateTimeField(_("Valid from"), blank=True, null=True)
    valid_to = models.DateTimeField(_("Valid to"), blank=True, null=True)

    class Meta:
        abstract = True

    def __unicode__(self):
        return self.title

    def all_products(self):
        """
        Return the selected products as well as the products in the
        selected categories.
        """
        filters = [category.filters() for category in self.categories.all()]
        filters = reduce(ior, filters + [Q(id__in=self.products.only("id"))])
        return Product.objects.filter(filters).distinct()

    def calculate(self, amount):
        """
        Calculates the discount for the given amount (e.g. a product price).
        """
        if self.discount_deduct is not None:
            # Don't apply to amounts that would be negative after
            # deduction.
            if self.discount_deduct < amount:
                return self.discount_deduct
        elif self.discount_percent is not None:
            return amount / Decimal("100") * self.discount_percent
        return 0

    def get_total(self, user, cart):
        """
        Discount subclasses should be able to calculate their totals (with the
        exception of ``Sale``).
        """
        return cart.calculate_discount(self)

    def update_session(self, request):
        """
        Stores common discount variables in session, to be saved with order.
        Free shipping is common to many, discounts, so we handle it here
        conditionally.
        """
        total = self.get_total(request.user, request.cart)
        request.session["discount_type"] = unicode(self)
        request.session["discount_total"] = -total
        try:
            free_shipping = self.free_shipping
        except AttributeError:
            pass
        else:
            if free_shipping:
                set_shipping(request, _("Free shipping"), 0)
            request.session["free_shipping"] = free_shipping


class Sale(Discount):
    """
    Stores sales field values for price and date range which when saved
    are then applied across products and variations according to the
    selected categories and products for the sale.
    """

    class Meta:
        verbose_name = _("Sale")
        verbose_name_plural = _("Sales")

    def save(self, *args, **kwargs):
        super(Sale, self).save(*args, **kwargs)
        self.update_products()

    def update_products(self):
        """
        Apply sales field value to products and variations according
        to the selected categories and products for the sale.
        """
        self._clear()
        if self.active:
            extra_filter = {}
            if self.discount_deduct is not None:
                # Don't apply to prices that would be negative
                # after deduction.
                extra_filter["unit_price__gt"] = self.discount_deduct
                sale_price = models.F("unit_price") - self.discount_deduct
            elif self.discount_percent is not None:
                sale_price = models.F("unit_price") - (
                    models.F("unit_price") / "100.0" * self.discount_percent)
            elif self.discount_exact is not None:
                # Don't apply to prices that are cheaper than the sale
                # amount.
                extra_filter["unit_price__gt"] = self.discount_exact
                sale_price = self.discount_exact
            else:
                return
            products = self.all_products()
            variations = ProductVariation.objects.filter(product__in=products)
            for priced_objects in (products, variations):
                # MySQL will raise a 'Data truncated' warning here in
                # some scenarios, presumably when doing a calculation
                # that exceeds the precision of the price column. In
                # this case it's safe to ignore it and the calculation
                # will still be applied.
                try:
                    update = {"sale_id": self.id,
                              "sale_price": sale_price,
                              "sale_to": self.valid_to,
                              "sale_from": self.valid_from}
                    priced_objects.filter(**extra_filter).update(**update)
                except (OperationalError, DatabaseError):
                    # Work around for MySQL which does not allow update
                    # to operate on subquery where the FROM clause would
                    # have it operate on the same table.
                    #
                    # http://dev.mysql.com/
                    # doc/refman/5.0/en/subquery-errors.html
                    for priced in priced_objects.filter(**extra_filter):
                        for field, value in update.items():
                            setattr(priced, field, value)
                        try:
                            priced.save()
                        except Warning:
                            pass
                except Warning:
                    pass

    def delete(self, *args, **kwargs):
        """
        Clear this sale from products when deleting the sale.
        """
        self._clear()
        super(Sale, self).delete(*args, **kwargs)

    def _clear(self):
        """
        Clears previously applied sale field values from products prior
        to updating the sale, when deactivating it or deleting it.
        """
        update = {"sale_id": None, "sale_price": None,
                  "sale_from": None, "sale_to": None}
        for priced_model in (Product, ProductVariation):
            priced_model.objects.filter(sale_id=self.id).update(**update)


@receiver(m2m_changed, sender=Sale.products.through)
def sale_update_products(sender, instance, action, *args, **kwargs):
    """
    Signal for updating products for the sale - needed since the
    products won't be assigned to the sale when it is first saved.
    """
    if action == "post_add":
        instance.update_products()


class DiscountCode(Discount):
    """
    A code that can be entered at the checkout process to have a
    discount applied to the total purchase amount.
    """

    code = fields.DiscountCodeField(_("Code"), unique=True)
    min_purchase = fields.MoneyField(_("Minimum total purchase"))
    free_shipping = models.BooleanField(_("Free shipping"))
    uses_remaining = models.IntegerField(_("Uses remaining"), blank=True,
        null=True, help_text=_("If you wish to limit the number of times a "
            "code may be used, set this value. It will be decremented upon "
            "each use."))

    objects = managers.DiscountCodeManager()

    class Meta:
        verbose_name = _("Discount code")
        verbose_name_plural = _("Discount codes")

    def get_total(self, user, cart):
        return cart.calculate_discount(self)

    def update_session(self, request):
        request.session["discount_code"] = self.code
        super(DiscountCode, self).update_session(request)


class LoyaltyDiscount(Discount):
    min_purchase = fields.MoneyField(_("Minimum cart subtotal"))
    min_purchases = fields.MoneyField(_("Minimum orders subtotal"),
        help_text=_("Minimum sum of subtotals for orders completed by client. "
                    "Only purchases made under the currently logged account "
                    "are considered."))
    free_shipping = models.BooleanField(_("Free shipping"))

    objects = managers.LoyaltyDiscountManager()

    class Meta:
        verbose_name = _("Loyalty discount")
        verbose_name_plural = _("Loyalty discounts")

    def get_total(self, user, cart):
        return cart.calculate_discount(self)

<<<<<<< HEAD
    def update_session(self, request):
        if self.free_shipping:
            set_shipping(request, _("Free shipping"), 0)
        request.session["free_shipping"] = self.free_shipping
        super(LoyaltyDiscount, self).update_session(request)
=======

class FacebookDiscount(Discount):
    """
    Discounts based on Facebook connections.

    Requires the "official" Python SDK:
        https://github.com/pythonforfacebook/facebook-sdk/.

    To make discounts work you'll need to create an app on Facebook, configure
    its ``FACEBOOK_APP_ID`` and ``FACEBOOK_APP_SECRET`` in settings, and make
    a page (possibly displayed on a Facebook canvas) that will login users to
    Facebook and request permissions to read connections of kinds you want
    to check (e.g. through Javascript SDK).
    """
    connection = fields.CharField(_("Connection type"), max_length=32,
        help_text=_("Facebook connection kind, such as ``likes``, ``events``, "
                    "``friends`` or ``games``."))
    target_id = fields.CharField(_("Connection id"), max_length=64,
        help_text=_("Open Graph id of an object user is to be connected with"
                    "to be eliglible for the discount."))
    free_shipping = models.BooleanField(_("Free shipping"))

    objects = managers.FacebookDiscountManager()

    class Meta:
        verbose_name = _("Facebook discount")
        verbose_name_plural = _("Facebook discounts")

    def get_total(self, user, cart):
        return cart.calculate_discount(self)
>>>>>>> eb2efd8e


from cartridge.attributes.models import (attributes_hash, AttributeValue)<|MERGE_RESOLUTION|>--- conflicted
+++ resolved
@@ -938,13 +938,6 @@
     def get_total(self, user, cart):
         return cart.calculate_discount(self)
 
-<<<<<<< HEAD
-    def update_session(self, request):
-        if self.free_shipping:
-            set_shipping(request, _("Free shipping"), 0)
-        request.session["free_shipping"] = self.free_shipping
-        super(LoyaltyDiscount, self).update_session(request)
-=======
 
 class FacebookDiscount(Discount):
     """
@@ -975,7 +968,6 @@
 
     def get_total(self, user, cart):
         return cart.calculate_discount(self)
->>>>>>> eb2efd8e
 
 
 from cartridge.attributes.models import (attributes_hash, AttributeValue)