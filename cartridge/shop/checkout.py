--- conflicted
+++ resolved
@@ -177,12 +177,8 @@
     notify_emails.append(order.billing_detail_email)
     send_mail_template(settings.SHOP_ORDER_EMAIL_SUBJECT,
         receipt_template, settings.SHOP_ORDER_FROM_EMAIL,
-<<<<<<< HEAD
-        order.billing_detail_email,
+        notify_emails,
         context=RequestContext(request, order_context),
-=======
-        notify_emails, context=order_context,
->>>>>>> 2e034a76
         fail_silently=settings.DEBUG)
 
 
