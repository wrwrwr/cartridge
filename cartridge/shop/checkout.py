--- conflicted
+++ resolved
@@ -6,13 +6,9 @@
 
 from django.contrib.auth.models import SiteProfileNotAvailable
 from django.utils.translation import ugettext as _
-<<<<<<< HEAD
 from django.template import RequestContext
-from django.template.loader import get_template, TemplateDoesNotExist
-=======
 from django.template.loader import (get_template, TemplateDoesNotExist,
                                     render_to_string)
->>>>>>> 95cfe2c4
 
 from mezzanine.conf import settings
 from mezzanine.utils.email import split_addresses, send_mail_template
@@ -186,7 +182,6 @@
         from warnings import warn
         warn("Shop email receipt templates have moved from "
              "templates/shop/email/ to templates/email/")
-<<<<<<< HEAD
     notify_emails = split_addresses(settings.SHOP_ORDER_NOTIFICATION_EMAILS)
     if order.billing_detail_email:
         notify_emails.append(order.billing_detail_email)
@@ -197,12 +192,9 @@
             pass
         else:
             notify_emails.append(user_email)
-    send_mail_template(settings.SHOP_ORDER_EMAIL_SUBJECT,
-=======
-    send_mail_template(subject,
->>>>>>> 95cfe2c4
-        receipt_template, settings.SHOP_ORDER_FROM_EMAIL,
-        notify_emails,
+    send_mail_template(
+        subject, receipt_template,
+        settings.SHOP_ORDER_FROM_EMAIL, notify_emails,
         context=RequestContext(request, order_context),
         fail_silently=settings.DEBUG)
 
