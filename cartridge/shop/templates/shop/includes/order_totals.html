{% load i18n shop_tags %}
<div class="order-totals">
<<<<<<< HEAD
	{% if discount_total or shipping_total %}
	<div><label>{% trans "Sub total" %}:</label> <span>{{ item_total|currency }}</span></div>
	{% endif %}
	{% if discount_total %}
	<div>
	    <label>
	    {% if discount_type %}
	    {{ discount_type }}:
	    {% else %}
	    {% trans "Discount" %}:
	    {% endif %}
	    </label> <span>{{ discount_total|currency }}</span>
	</div>
	{% endif %}
	{% if shipping_total %}
	<div>
	    <label>
	    {% if shipping_type %}
	    {{ shipping_type }}:
	    {% else %}
	    {% trans "Shipping" %}:
	    {% endif %}
	    </label> <span>{{ shipping_total|currency }}</span>
	</div>
	{% endif %}
	{% if tax_total %}
	<div>
	    <label>
	    {% if tax_type %}
	    {{ tax_type }}:
	    {% else %}
	    {% trans "Tax" %}:
	    {% endif %}
	    </label> <span>{{ tax_total|currency }}</span>
	</div>
	{% endif %}
	<div class="total"><label>{% trans "Total" %}:</label> <span>{{ order_total|currency }}</span></div>
=======
    {% if totals %}
    <div>
        <label>{% trans "Subtotal" %}:</label> <span>{{ item_total|currency }}</span>
    </div>
    {% for label, total in totals.iteritems %}
    <div>
        <label>{{ label }}:</label> <span>{{ total|currency }}</span>
    </div>
    {% endfor %}
    {% endif %}
    <div class="total">
        <label>{% trans "Total" %}:</label> <span>{{ order_total|currency }}</span>
    </div>
>>>>>>> c9b762a7
</div><|MERGE_RESOLUTION|>--- conflicted
+++ resolved
@@ -1,44 +1,5 @@
 {% load i18n shop_tags %}
 <div class="order-totals">
-<<<<<<< HEAD
-	{% if discount_total or shipping_total %}
-	<div><label>{% trans "Sub total" %}:</label> <span>{{ item_total|currency }}</span></div>
-	{% endif %}
-	{% if discount_total %}
-	<div>
-	    <label>
-	    {% if discount_type %}
-	    {{ discount_type }}:
-	    {% else %}
-	    {% trans "Discount" %}:
-	    {% endif %}
-	    </label> <span>{{ discount_total|currency }}</span>
-	</div>
-	{% endif %}
-	{% if shipping_total %}
-	<div>
-	    <label>
-	    {% if shipping_type %}
-	    {{ shipping_type }}:
-	    {% else %}
-	    {% trans "Shipping" %}:
-	    {% endif %}
-	    </label> <span>{{ shipping_total|currency }}</span>
-	</div>
-	{% endif %}
-	{% if tax_total %}
-	<div>
-	    <label>
-	    {% if tax_type %}
-	    {{ tax_type }}:
-	    {% else %}
-	    {% trans "Tax" %}:
-	    {% endif %}
-	    </label> <span>{{ tax_total|currency }}</span>
-	</div>
-	{% endif %}
-	<div class="total"><label>{% trans "Total" %}:</label> <span>{{ order_total|currency }}</span></div>
-=======
     {% if totals %}
     <div>
         <label>{% trans "Subtotal" %}:</label> <span>{{ item_total|currency }}</span>
@@ -52,5 +13,4 @@
     <div class="total">
         <label>{% trans "Total" %}:</label> <span>{{ order_total|currency }}</span>
     </div>
->>>>>>> c9b762a7
 </div>